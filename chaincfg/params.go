--- conflicted
+++ resolved
@@ -562,60 +562,40 @@
 )
 
 var (
-<<<<<<< HEAD
 	registeredNets = map[wire.CurrencyNet]struct{}{
-		MainNetParams.Net: struct{}{},
-		TestNetParams.Net: struct{}{},
-		SimNetParams.Net:  struct{}{},
+		MainNetParams.Net: {},
+		TestNetParams.Net: {},
+		SimNetParams.Net:  {},
 	}
 
 	pubKeyAddrIDs = map[[2]byte]struct{}{
-		MainNetParams.PubKeyAddrID: struct{}{},
-		TestNetParams.PubKeyAddrID: struct{}{},
-		SimNetParams.PubKeyAddrID:  struct{}{},
+		MainNetParams.PubKeyAddrID: {},
+		TestNetParams.PubKeyAddrID: {},
+		SimNetParams.PubKeyAddrID:  {},
 	}
 
 	pubKeyHashAddrIDs = map[[2]byte]struct{}{
-		MainNetParams.PubKeyHashAddrID: struct{}{},
-		TestNetParams.PubKeyHashAddrID: struct{}{},
-		SimNetParams.PubKeyHashAddrID:  struct{}{},
+		MainNetParams.PubKeyHashAddrID: {},
+		TestNetParams.PubKeyHashAddrID: {},
+		SimNetParams.PubKeyHashAddrID:  {},
 	}
 
 	pkhEdwardsAddrIDs = map[[2]byte]struct{}{
-		MainNetParams.PKHEdwardsAddrID: struct{}{},
-		TestNetParams.PKHEdwardsAddrID: struct{}{},
-		SimNetParams.PKHEdwardsAddrID:  struct{}{},
+		MainNetParams.PKHEdwardsAddrID: {},
+		TestNetParams.PKHEdwardsAddrID: {},
+		SimNetParams.PKHEdwardsAddrID:  {},
 	}
 
 	pkhSchnorrAddrIDs = map[[2]byte]struct{}{
-		MainNetParams.PKHSchnorrAddrID: struct{}{},
-		TestNetParams.PKHSchnorrAddrID: struct{}{},
-		SimNetParams.PKHSchnorrAddrID:  struct{}{},
+		MainNetParams.PKHSchnorrAddrID: {},
+		TestNetParams.PKHSchnorrAddrID: {},
+		SimNetParams.PKHSchnorrAddrID:  {},
 	}
 
 	scriptHashAddrIDs = map[[2]byte]struct{}{
-		MainNetParams.ScriptHashAddrID: struct{}{},
-		TestNetParams.ScriptHashAddrID: struct{}{},
-		SimNetParams.ScriptHashAddrID:  struct{}{},
-=======
-	registeredNets = map[wire.BitcoinNet]struct{}{
-		MainNetParams.Net:       {},
-		TestNet3Params.Net:      {},
-		RegressionNetParams.Net: {},
-		SimNetParams.Net:        {},
-	}
-
-	pubKeyHashAddrIDs = map[byte]struct{}{
-		MainNetParams.PubKeyHashAddrID:  {},
-		TestNet3Params.PubKeyHashAddrID: {}, // shared with regtest
-		SimNetParams.PubKeyHashAddrID:   {},
-	}
-
-	scriptHashAddrIDs = map[byte]struct{}{
-		MainNetParams.ScriptHashAddrID:  {},
-		TestNet3Params.ScriptHashAddrID: {}, // shared with regtest
-		SimNetParams.ScriptHashAddrID:   {},
->>>>>>> f389742b
+		MainNetParams.ScriptHashAddrID: {},
+		TestNetParams.ScriptHashAddrID: {},
+		SimNetParams.ScriptHashAddrID:  {},
 	}
 
 	hdPrivToPubKeyIDs = map[[4]byte][]byte{
