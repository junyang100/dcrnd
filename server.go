--- conflicted
+++ resolved
@@ -183,7 +183,6 @@
 	addrIndexer          *addrIndexer
 	txMemPool            *txMemPool
 	cpuMiner             *CPUMiner
-	relayNtfnChan        chan *btcutil.Tx
 	modifyRebroadcastInv chan interface{}
 	pendingPeers         chan *serverPeer
 	newPeers             chan *serverPeer
@@ -2056,20 +2055,6 @@
 out:
 	for {
 		select {
-		case tx := <-s.relayNtfnChan:
-			// Generate an inv and relay it.
-			inv := wire.NewInvVect(wire.InvTypeTx, tx.Sha())
-			s.RelayInventory(inv, tx)
-
-			if s.rpcServer != nil {
-				// Notify websocket clients about mempool transactions.
-				s.rpcServer.ntfnMgr.NotifyMempoolTx(tx, true)
-
-				// Potentially notify any getblocktemplate long poll clients
-				// about stale block templates due to the new transaction.
-				s.rpcServer.gbtWorkState.NotifyMempoolTx(s.txMemPool.LastUpdated())
-			}
-
 		case riv := <-s.modifyRebroadcastInv:
 			switch msg := riv.(type) {
 			// Incoming InvVects are added to our map of RPC txs.
@@ -2495,7 +2480,6 @@
 		relayInv:             make(chan relayMsg, cfg.MaxPeers),
 		broadcast:            make(chan broadcastMsg, cfg.MaxPeers),
 		quit:                 make(chan struct{}),
-		relayNtfnChan:        make(chan *btcutil.Tx, cfg.MaxPeers),
 		modifyRebroadcastInv: make(chan interface{}),
 		peerHeightsUpdate:    make(chan updatePeerHeightsMsg),
 		nat:                  nat,
@@ -2511,6 +2495,32 @@
 	}
 	s.blockManager = bm
 
+	txC := mempoolConfig{
+		ChainParams:           chainParams,
+		DisableRelayPriority:  cfg.NoRelayPriority,
+		EnableAddrIndex:       !cfg.NoAddrIndex,
+		FetchTransactionStore: s.blockManager.blockChain.FetchTransactionStore,
+		FreeTxRelayLimit:      cfg.FreeTxRelayLimit,
+		MaxOrphanTxs:          cfg.MaxOrphanTxs,
+		MinRelayTxFee:         cfg.minRelayTxFee,
+		NewestSha: func() (*chainhash.Hash, int64, error) {
+			bm.chainState.Lock()
+			hash := bm.chainState.newestHash
+			height := bm.chainState.newestHeight
+			bm.chainState.Unlock()
+			return hash, height, nil
+		},
+		NextStakeDifficulty: func() (int64, error) {
+			bm.chainState.Lock()
+			sDiff := bm.chainState.nextStakeDifficulty
+			bm.chainState.Unlock()
+			return sDiff, nil
+		},
+		SigCache:   s.sigCache,
+		TimeSource: s.timeSource,
+	}
+	s.txMemPool = newTxMemPool(&txC)
+
 	// Create the mining policy based on the configuration options.
 	policy := miningPolicy{
 		BlockMinSize:      cfg.BlockMinSize,
@@ -2520,25 +2530,7 @@
 	}
 	s.cpuMiner = newCPUMiner(&policy, &s)
 
-<<<<<<< HEAD
 	if !cfg.NoAddrIndex {
-=======
-	txC := mempoolConfig{
-		DisableRelayPriority:  cfg.NoRelayPriority,
-		EnableAddrIndex:       cfg.AddrIndex,
-		FetchTransactionStore: s.blockManager.blockChain.FetchTransactionStore,
-		FreeTxRelayLimit:      cfg.FreeTxRelayLimit,
-		MaxOrphanTxs:          cfg.MaxOrphanTxs,
-		MinRelayTxFee:         cfg.minRelayTxFee,
-		NewestSha:             s.db.NewestSha,
-		RelayNtfnChan:         s.relayNtfnChan,
-		SigCache:              s.sigCache,
-		TimeSource:            s.timeSource,
-	}
-	s.txMemPool = newTxMemPool(&txC)
-
-	if cfg.AddrIndex {
->>>>>>> 83bcfea2
 		ai, err := newAddrIndexer(&s)
 		if err != nil {
 			return nil, err
