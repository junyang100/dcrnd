<<<<<<< HEAD
// Copyright (c) 2013-2015 The btcsuite developers
// Copyright (c) 2015-2016 The Decred developers
=======
// Copyright (c) 2013-2016 The btcsuite developers
>>>>>>> d406d9e5
// Use of this source code is governed by an ISC
// license that can be found in the LICENSE file.

package wire

import (
	"bytes"
	"io"
	"reflect"
	"testing"
	"time"

	"github.com/davecgh/go-spew/spew"
	"github.com/decred/dcrd/wire"
)

// TestHeaders tests the MsgHeaders API.
func TestHeaders(t *testing.T) {
	pver := uint32(1)

	// Ensure the command is expected value.
	wantCmd := "headers"
	msg := NewMsgHeaders()
	if cmd := msg.Command(); cmd != wantCmd {
		t.Errorf("NewMsgHeaders: wrong command - got %v want %v",
			cmd, wantCmd)
	}

	// Ensure max payload is expected value for latest protocol version.
	// Num headers (varInt) + max allowed headers (header length + 1 byte
	// for the number of transactions which is always 0).
	wantPayload := uint32(362009)
	maxPayload := msg.MaxPayloadLength(pver)
	if maxPayload != wantPayload {
		t.Errorf("MaxPayloadLength: wrong max payload length for "+
			"protocol version %d - got %v, want %v", pver,
			maxPayload, wantPayload)
	}

	// Ensure headers are added properly.
	bh := &testBlock.Header
	msg.AddBlockHeader(bh)
	if !reflect.DeepEqual(msg.Headers[0], bh) {
		t.Errorf("AddHeader: wrong header - got %v, want %v",
			spew.Sdump(msg.Headers),
			spew.Sdump(bh))
	}

	// Ensure adding more than the max allowed headers per message returns
	// error.
	var err error
	for i := 0; i < MaxBlockHeadersPerMsg+1; i++ {
		err = msg.AddBlockHeader(bh)
	}
	if reflect.TypeOf(err) != reflect.TypeOf(&MessageError{}) {
		t.Errorf("AddBlockHeader: expected error on too many headers " +
			"not received")
	}

	return
}

// TestHeadersWire tests the MsgHeaders wire encode and decode for various
// numbers of headers and protocol versions.
func TestHeadersWire(t *testing.T) {
<<<<<<< HEAD
	bh := wire.NewBlockHeader(
		testBlock.Header.Version,                    // Version
		&mainNetGenesisHash,                         // PrevHash
		&testBlock.Header.MerkleRoot,                // MerkleRootHash
		&testBlock.Header.StakeRoot,                 // StakeRoot
		uint16(0x0000),                              // VoteBits
		[6]byte{0x00, 0x00, 0x00, 0x00, 0x00, 0x00}, // FinalState
		uint16(0x0000),                              // Voters
		uint8(0x00),                                 // FreshStake
		uint8(0x00),                                 // Revocations
		uint32(0),                                   // Poolsize
		uint32(0x1d00ffff),                          // Bits
		int64(0x0000000000000000),                   // Sbits
		uint32(0),                                   // Height
		uint32(0),                                   // Size
		uint32(0x01010101),                          // Nonce
		[32]byte{},                                  // ExtraData
		uint32(0xba5eba11),                          //StakeVersion
	)
	bh.Timestamp = time.Unix(0x4966bc61, 0)
=======
	hash := mainNetGenesisHash
	merkleHash := blockOne.Header.MerkleRoot
	bits := uint32(0x1d00ffff)
	nonce := uint32(0x9962e301)
	bh := NewBlockHeader(&hash, &merkleHash, bits, nonce)
	bh.Version = blockOne.Header.Version
	bh.Timestamp = blockOne.Header.Timestamp
>>>>>>> d406d9e5

	// Empty headers message.
	noHeaders := NewMsgHeaders()
	noHeadersEncoded := []byte{
		0x00, // Varint for number of headers
	}

	// Headers message with one header.
	oneHeader := NewMsgHeaders()
	oneHeader.AddBlockHeader(bh)
	oneHeaderEncoded := []byte{
		0x01,                   // VarInt for number of headers.
		0x01, 0x00, 0x00, 0x00, // Version 1
		0x6f, 0xe2, 0x8c, 0x0a, 0xb6, 0xf1, 0xb3, 0x72,
		0xc1, 0xa6, 0xa2, 0x46, 0xae, 0x63, 0xf7, 0x4f,
		0x93, 0x1e, 0x83, 0x65, 0xe1, 0x5a, 0x08, 0x9c,
		0x68, 0xd6, 0x19, 0x00, 0x00, 0x00, 0x00, 0x00, // PrevBlock
		0x98, 0x20, 0x51, 0xfd, 0x1e, 0x4b, 0xa7, 0x44,
		0xbb, 0xbe, 0x68, 0x0e, 0x1f, 0xee, 0x14, 0x67,
		0x7b, 0xa1, 0xa3, 0xc3, 0x54, 0x0b, 0xf7, 0xb1,
		0xcd, 0xb6, 0x06, 0xe8, 0x57, 0x23, 0x3e, 0x0e, // MerkleRoot
		0x98, 0x20, 0x51, 0xfd, 0x1e, 0x4b, 0xa7, 0x44,
		0xbb, 0xbe, 0x68, 0x0e, 0x1f, 0xee, 0x14, 0x67,
		0x7b, 0xa1, 0xa3, 0xc3, 0x54, 0x0b, 0xf7, 0xb1,
		0xcd, 0xb6, 0x06, 0xe8, 0x57, 0x23, 0x3e, 0x0e, // StakeRoot
		0x00, 0x00, // VoteBits
		0x00, 0x00, 0x00, 0x00, 0x00, 0x00, // FinalState
		0x00, 0x00, // Voters
		0x00,                   // FreshStake
		0x00,                   // Revocations
		0x00, 0x00, 0x00, 0x00, // Poolsize
		0xff, 0xff, 0x00, 0x1d, // Bits
		0x00, 0x00, 0x00, 0x00, 0x00, 0x00, 0x00, 0x00, // SBits
		0x00, 0x00, 0x00, 0x00, // Height
		0x00, 0x00, 0x00, 0x00, // Size
		0x61, 0xbc, 0x66, 0x49, // Timestamp
		0x01, 0x01, 0x01, 0x01, // Nonce
		0x00, 0x00, 0x00, 0x00, 0x00, 0x00, 0x00, 0x00, // ExtraData
		0x00, 0x00, 0x00, 0x00, 0x00, 0x00, 0x00, 0x00,
		0x00, 0x00, 0x00, 0x00, 0x00, 0x00, 0x00, 0x00,
		0x00, 0x00, 0x00, 0x00, 0x00, 0x00, 0x00, 0x00,
		0x11, 0xba, 0x5e, 0xba, // StakeVersion
		0x00, // TxnCount (0 for headers message)
	}

	tests := []struct {
		in   *MsgHeaders // Message to encode
		out  *MsgHeaders // Expected decoded message
		buf  []byte      // Wire encoding
		pver uint32      // Protocol version for wire encoding
	}{
		// Latest protocol version with no headers.
		{
			noHeaders,
			noHeaders,
			noHeadersEncoded,
			ProtocolVersion,
		},

		// Latest protocol version with one header.
		{
			oneHeader,
			oneHeader,
			oneHeaderEncoded,
			ProtocolVersion,
		},
<<<<<<< HEAD
=======

		// Protocol version BIP0035Version with no headers.
		{
			noHeaders,
			noHeaders,
			noHeadersEncoded,
			BIP0035Version,
		},

		// Protocol version BIP0035Version with one header.
		{
			oneHeader,
			oneHeader,
			oneHeaderEncoded,
			BIP0035Version,
		},

		// Protocol version BIP0031Version with no headers.
		{
			noHeaders,
			noHeaders,
			noHeadersEncoded,
			BIP0031Version,
		},

		// Protocol version BIP0031Version with one header.
		{
			oneHeader,
			oneHeader,
			oneHeaderEncoded,
			BIP0031Version,
		},
		// Protocol version NetAddressTimeVersion with no headers.
		{
			noHeaders,
			noHeaders,
			noHeadersEncoded,
			NetAddressTimeVersion,
		},

		// Protocol version NetAddressTimeVersion with one header.
		{
			oneHeader,
			oneHeader,
			oneHeaderEncoded,
			NetAddressTimeVersion,
		},

		// Protocol version MultipleAddressVersion with no headers.
		{
			noHeaders,
			noHeaders,
			noHeadersEncoded,
			MultipleAddressVersion,
		},

		// Protocol version MultipleAddressVersion with one header.
		{
			oneHeader,
			oneHeader,
			oneHeaderEncoded,
			MultipleAddressVersion,
		},
>>>>>>> d406d9e5
	}

	t.Logf("Running %d tests", len(tests))
	for i, test := range tests {
		// Encode the message to wire format.
		var buf bytes.Buffer
		err := test.in.BtcEncode(&buf, test.pver)
		if err != nil {
			t.Errorf("BtcEncode #%d error %v", i, err)
			continue
		}
		if !bytes.Equal(buf.Bytes(), test.buf) {
			t.Errorf("BtcEncode #%d\n got: %s want: %s", i,
				spew.Sdump(buf.Bytes()), spew.Sdump(test.buf))
			continue
		}

		// Decode the message from wire format.
		var msg MsgHeaders
		rbuf := bytes.NewReader(test.buf)
		err = msg.BtcDecode(rbuf, test.pver)
		if err != nil {
			t.Errorf("BtcDecode #%d error %v", i, err)
			continue
		}
		if !reflect.DeepEqual(&msg, test.out) {
			t.Errorf("BtcDecode #%d\n got: %s want: %s", i,
				spew.Sdump(&msg), spew.Sdump(test.out))
			continue
		}
	}
}

// TestHeadersWireErrors performs negative tests against wire encode and decode
// of MsgHeaders to confirm error paths work correctly.
func TestHeadersWireErrors(t *testing.T) {
	pver := ProtocolVersion
	wireErr := &MessageError{}

	hash := mainNetGenesisHash
	merkleHash := testBlock.Header.MerkleRoot
	bits := uint32(0x1d00ffff)
	nonce := uint32(0x9962e301)
<<<<<<< HEAD
	bh := wire.NewBlockHeader(
		int32(pver),                                 // Verision
		&hash,                                       // PrevHash
		&merkleHash,                                 // MerkleRootHash
		&merkleHash,                                 // StakeRoot
		uint16(0x0000),                              // VoteBits
		[6]byte{0x00, 0x00, 0x00, 0x00, 0x00, 0x00}, // FinalState
		uint16(0x0000),                              // Voters
		uint8(0x00),                                 // FreshStake
		uint8(0x00),                                 // Revocations
		uint32(0),                                   // Poolsize
		bits,                                        // Bits
		int64(0x0000000000000000), // Sbits
		uint32(1),                 // Height
		uint32(0),                 // Size
		nonce,                     // Nonce
		[32]byte{},                // ExtraData
		uint32(0xca55e77e),        //StakeVersion
	)

	bh.Version = testBlock.Header.Version
	bh.Timestamp = testBlock.Header.Timestamp
=======
	bh := NewBlockHeader(&hash, &merkleHash, bits, nonce)
	bh.Version = blockOne.Header.Version
	bh.Timestamp = blockOne.Header.Timestamp
>>>>>>> d406d9e5

	// Headers message with one header.
	oneHeader := NewMsgHeaders()
	oneHeader.AddBlockHeader(bh)
	oneHeaderEncoded := []byte{
		0x01,                   // VarInt for number of headers.
		0x01, 0x00, 0x00, 0x00, // Version 1
		0x6f, 0xe2, 0x8c, 0x0a, 0xb6, 0xf1, 0xb3, 0x72,
		0xc1, 0xa6, 0xa2, 0x46, 0xae, 0x63, 0xf7, 0x4f,
		0x93, 0x1e, 0x83, 0x65, 0xe1, 0x5a, 0x08, 0x9c,
		0x68, 0xd6, 0x19, 0x00, 0x00, 0x00, 0x00, 0x00, // PrevBlock
		0x98, 0x20, 0x51, 0xfd, 0x1e, 0x4b, 0xa7, 0x44,
		0xbb, 0xbe, 0x68, 0x0e, 0x1f, 0xee, 0x14, 0x67,
		0x7b, 0xa1, 0xa3, 0xc3, 0x54, 0x0b, 0xf7, 0xb1,
		0xcd, 0xb6, 0x06, 0xe8, 0x57, 0x23, 0x3e, 0x0e, // MerkleRoot
		0x98, 0x20, 0x51, 0xfd, 0x1e, 0x4b, 0xa7, 0x44,
		0xbb, 0xbe, 0x68, 0x0e, 0x1f, 0xee, 0x14, 0x67,
		0x7b, 0xa1, 0xa3, 0xc3, 0x54, 0x0b, 0xf7, 0xb1,
		0xcd, 0xb6, 0x06, 0xe8, 0x57, 0x23, 0x3e, 0x0e, // StakeRoot
		0x00, 0x00, // VoteBits
		0x00, 0x00, 0x00, 0x00, 0x00, 0x00, // FinalState
		0x00, 0x00, // Voters
		0x00,                   // FreshStake
		0x00,                   // Revocations
		0x00, 0x00, 0x00, 0x00, // Poolsize
		0x61, 0xbc, 0x66, 0x49, // Timestamp
		0xff, 0xff, 0x00, 0x1d, // Bits
		0x00, 0x00, 0x00, 0x00, 0x00, 0x00, 0x00, 0x00, // SBits
		0x01, 0xe3, 0x62, 0x99, // Nonce
		0x00, 0x00, 0x00, 0x00, 0x00, 0x00, 0x00, 0x00, // ExtraData
		0x00, 0x00, 0x00, 0x00, 0x00, 0x00, 0x00, 0x00,
		0x00, 0x00, 0x00, 0x00, 0x00, 0x00, 0x00, 0x00,
		0x00, 0x00, 0x00, 0x00, 0x00, 0x00, 0x00, 0x00,
		0x7e, 0xe7, 0x55, 0xca, // StakeVersion
		0x00, // TxnCount (0 for headers message)
	}

	// Message that forces an error by having more than the max allowed
	// headers.
	maxHeaders := NewMsgHeaders()
	for i := 0; i < MaxBlockHeadersPerMsg; i++ {
		maxHeaders.AddBlockHeader(bh)
	}
	maxHeaders.Headers = append(maxHeaders.Headers, bh)
	maxHeadersEncoded := []byte{
		0xfd, 0xd1, 0x07, // Varint for number of addresses (2001)7D1
	}

	// Intentionally invalid block header that has a transaction count used
	// to force errors.
<<<<<<< HEAD
	bhTrans := wire.NewBlockHeader(
		int32(0),                                    // Verision
		&hash,                                       // PrevHash
		&merkleHash,                                 // MerkleRootHash
		&merkleHash,                                 // StakeRoot
		uint16(0x0000),                              // VoteBits
		[6]byte{0x00, 0x00, 0x00, 0x00, 0x00, 0x00}, // FinalState
		uint16(0x0000),                              // Voters
		uint8(0x00),                                 // FreshStake
		uint8(0x00),                                 // Revocations
		uint32(0),                                   // Poolsize
		bits,                                        // Bits
		int64(0x0000000000000000), // Sbits
		uint32(1),                 // Height
		uint32(0),                 // Size
		nonce,                     // Nonce
		[32]byte{},                // ExtraData
		uint32(0xf01dab1e),        // StakeVersion
	)
	bhTrans.Version = testBlock.Header.Version
	bhTrans.Timestamp = testBlock.Header.Timestamp
=======
	bhTrans := NewBlockHeader(&hash, &merkleHash, bits, nonce)
	bhTrans.Version = blockOne.Header.Version
	bhTrans.Timestamp = blockOne.Header.Timestamp
>>>>>>> d406d9e5

	transHeader := NewMsgHeaders()
	transHeader.AddBlockHeader(bhTrans)
	transHeaderEncoded := []byte{
		0x01,                   // VarInt for number of headers.
		0x01, 0x00, 0x00, 0x00, // Version 1
		0x6f, 0xe2, 0x8c, 0x0a, 0xb6, 0xf1, 0xb3, 0x72,
		0xc1, 0xa6, 0xa2, 0x46, 0xae, 0x63, 0xf7, 0x4f,
		0x93, 0x1e, 0x83, 0x65, 0xe1, 0x5a, 0x08, 0x9c,
		0x68, 0xd6, 0x19, 0x00, 0x00, 0x00, 0x00, 0x00, // PrevBlock
		0x3b, 0xa3, 0xed, 0xfd, 0x7a, 0x7b, 0x12, 0xb2,
		0x7a, 0xc7, 0x2c, 0x3e, 0x67, 0x76, 0x8f, 0x61,
		0x7f, 0xc8, 0x1b, 0xc3, 0x88, 0x8a, 0x51, 0x32,
		0x3a, 0x9f, 0xb8, 0xaa, 0x4b, 0x1e, 0x5e, 0x4a, // MerkleRoot
		0x3b, 0xa3, 0xed, 0xfd, 0x7a, 0x7b, 0x12, 0xb2,
		0x7a, 0xc7, 0x2c, 0x3e, 0x67, 0x76, 0x8f, 0x61,
		0x7f, 0xc8, 0x1b, 0xc3, 0x88, 0x8a, 0x51, 0x32,
		0x3a, 0x9f, 0xb8, 0xaa, 0x4b, 0x1e, 0x5e, 0x4a, // StakeRoot
		0x00, 0x00, // VoteBits
		0x00, 0x00, 0x00, 0x00, 0x00, 0x00, // FinalState
		0x00, 0x00, // Voters
		0x00,                   // FreshStake
		0x00,                   // Revocations
		0x00, 0x00, 0x00, 0x00, // Poolsize
		0x61, 0xbc, 0x66, 0x49, // Timestamp
		0xff, 0xff, 0x00, 0x1d, // Bits
		0x00, 0x00, 0x00, 0x00, 0x00, 0x00, 0x00, 0x00, // SBits
		0x01, 0xe3, 0x62, 0x99, // Nonce
		0x00, 0x00, 0x00, 0x00, 0x00, 0x00, 0x00, 0x00, // ExtraData
		0x00, 0x00, 0x00, 0x00, 0x00, 0x00, 0x00, 0x00,
		0x00, 0x00, 0x00, 0x00, 0x00, 0x00, 0x00, 0x00,
		0x00, 0x00, 0x00, 0x00, 0x00, 0x00, 0x00, 0x00,
		0x1e, 0xab, 0x1d, 0xf0, // StakeVersion
		0x01, // TxnCount (should be 0 for headers message, but 1 to force error)
	}

	tests := []struct {
		in       *MsgHeaders // Value to encode
		buf      []byte      // Wire encoding
		pver     uint32      // Protocol version for wire encoding
		max      int         // Max size of fixed buffer to induce errors
		writeErr error       // Expected write error
		readErr  error       // Expected read error
	}{
		// Latest protocol version with intentional read/write errors.
		// Force error in header count.
		{oneHeader, oneHeaderEncoded, pver, 0, io.ErrShortWrite, io.EOF},
		// Force error in block header.
		{oneHeader, oneHeaderEncoded, pver, 5, io.ErrShortWrite, io.EOF},
		// Force error with greater than max headers.
		{maxHeaders, maxHeadersEncoded, pver, 3, wireErr, wireErr},
		// Force error with number of transactions.
		{transHeader, transHeaderEncoded, pver, 181, io.ErrShortWrite, io.EOF},
		// Force error with included transactions.
		{transHeader, transHeaderEncoded, pver, len(transHeaderEncoded), io.ErrShortWrite, io.ErrUnexpectedEOF},
	}

	t.Logf("Running %d tests", len(tests))
	for i, test := range tests {
		// Encode to wire format.
		w := newFixedWriter(test.max)
		err := test.in.BtcEncode(w, test.pver)
		if reflect.TypeOf(err) != reflect.TypeOf(test.writeErr) {
			t.Errorf("BtcEncode #%d wrong error got: %v, want: %v",
				i, err, test.writeErr)
			continue
		}

		// For errors which are not of type MessageError, check them for
		// equality.
		if _, ok := err.(*MessageError); !ok {
			if err != test.writeErr {
				t.Errorf("BtcEncode #%d wrong error got: %v, "+
					"want: %v", i, err, test.writeErr)
				continue
			}
		}

		// Decode from wire format.
		var msg MsgHeaders
		r := newFixedReader(test.max, test.buf)
		err = msg.BtcDecode(r, test.pver)
		if reflect.TypeOf(err) != reflect.TypeOf(test.readErr) {
			spew.Dump(test)
			t.Errorf("BtcDecode #%d wrong error got: %v, want: %v",
				i, err, test.readErr)
			continue
		}

		// For errors which are not of type MessageError, check them for
		// equality.
		if _, ok := err.(*MessageError); !ok {
			if err != test.readErr {
				t.Errorf("BtcDecode #%d wrong error got: %v, "+
					"want: %v", i, err, test.readErr)
				continue
			}
		}

	}
}<|MERGE_RESOLUTION|>--- conflicted
+++ resolved
@@ -1,9 +1,5 @@
-<<<<<<< HEAD
-// Copyright (c) 2013-2015 The btcsuite developers
+// Copyright (c) 2013-2016 The btcsuite developers
 // Copyright (c) 2015-2016 The Decred developers
-=======
-// Copyright (c) 2013-2016 The btcsuite developers
->>>>>>> d406d9e5
 // Use of this source code is governed by an ISC
 // license that can be found in the LICENSE file.
 
@@ -17,7 +13,6 @@
 	"time"
 
 	"github.com/davecgh/go-spew/spew"
-	"github.com/decred/dcrd/wire"
 )
 
 // TestHeaders tests the MsgHeaders API.
@@ -69,8 +64,7 @@
 // TestHeadersWire tests the MsgHeaders wire encode and decode for various
 // numbers of headers and protocol versions.
 func TestHeadersWire(t *testing.T) {
-<<<<<<< HEAD
-	bh := wire.NewBlockHeader(
+	bh := NewBlockHeader(
 		testBlock.Header.Version,                    // Version
 		&mainNetGenesisHash,                         // PrevHash
 		&testBlock.Header.MerkleRoot,                // MerkleRootHash
@@ -90,15 +84,6 @@
 		uint32(0xba5eba11),                          //StakeVersion
 	)
 	bh.Timestamp = time.Unix(0x4966bc61, 0)
-=======
-	hash := mainNetGenesisHash
-	merkleHash := blockOne.Header.MerkleRoot
-	bits := uint32(0x1d00ffff)
-	nonce := uint32(0x9962e301)
-	bh := NewBlockHeader(&hash, &merkleHash, bits, nonce)
-	bh.Version = blockOne.Header.Version
-	bh.Timestamp = blockOne.Header.Timestamp
->>>>>>> d406d9e5
 
 	// Empty headers message.
 	noHeaders := NewMsgHeaders()
@@ -165,72 +150,6 @@
 			oneHeaderEncoded,
 			ProtocolVersion,
 		},
-<<<<<<< HEAD
-=======
-
-		// Protocol version BIP0035Version with no headers.
-		{
-			noHeaders,
-			noHeaders,
-			noHeadersEncoded,
-			BIP0035Version,
-		},
-
-		// Protocol version BIP0035Version with one header.
-		{
-			oneHeader,
-			oneHeader,
-			oneHeaderEncoded,
-			BIP0035Version,
-		},
-
-		// Protocol version BIP0031Version with no headers.
-		{
-			noHeaders,
-			noHeaders,
-			noHeadersEncoded,
-			BIP0031Version,
-		},
-
-		// Protocol version BIP0031Version with one header.
-		{
-			oneHeader,
-			oneHeader,
-			oneHeaderEncoded,
-			BIP0031Version,
-		},
-		// Protocol version NetAddressTimeVersion with no headers.
-		{
-			noHeaders,
-			noHeaders,
-			noHeadersEncoded,
-			NetAddressTimeVersion,
-		},
-
-		// Protocol version NetAddressTimeVersion with one header.
-		{
-			oneHeader,
-			oneHeader,
-			oneHeaderEncoded,
-			NetAddressTimeVersion,
-		},
-
-		// Protocol version MultipleAddressVersion with no headers.
-		{
-			noHeaders,
-			noHeaders,
-			noHeadersEncoded,
-			MultipleAddressVersion,
-		},
-
-		// Protocol version MultipleAddressVersion with one header.
-		{
-			oneHeader,
-			oneHeader,
-			oneHeaderEncoded,
-			MultipleAddressVersion,
-		},
->>>>>>> d406d9e5
 	}
 
 	t.Logf("Running %d tests", len(tests))
@@ -274,8 +193,7 @@
 	merkleHash := testBlock.Header.MerkleRoot
 	bits := uint32(0x1d00ffff)
 	nonce := uint32(0x9962e301)
-<<<<<<< HEAD
-	bh := wire.NewBlockHeader(
+	bh := NewBlockHeader(
 		int32(pver),                                 // Verision
 		&hash,                                       // PrevHash
 		&merkleHash,                                 // MerkleRootHash
@@ -297,11 +215,6 @@
 
 	bh.Version = testBlock.Header.Version
 	bh.Timestamp = testBlock.Header.Timestamp
-=======
-	bh := NewBlockHeader(&hash, &merkleHash, bits, nonce)
-	bh.Version = blockOne.Header.Version
-	bh.Timestamp = blockOne.Header.Timestamp
->>>>>>> d406d9e5
 
 	// Headers message with one header.
 	oneHeader := NewMsgHeaders()
@@ -352,8 +265,7 @@
 
 	// Intentionally invalid block header that has a transaction count used
 	// to force errors.
-<<<<<<< HEAD
-	bhTrans := wire.NewBlockHeader(
+	bhTrans := NewBlockHeader(
 		int32(0),                                    // Verision
 		&hash,                                       // PrevHash
 		&merkleHash,                                 // MerkleRootHash
@@ -374,11 +286,6 @@
 	)
 	bhTrans.Version = testBlock.Header.Version
 	bhTrans.Timestamp = testBlock.Header.Timestamp
-=======
-	bhTrans := NewBlockHeader(&hash, &merkleHash, bits, nonce)
-	bhTrans.Version = blockOne.Header.Version
-	bhTrans.Timestamp = blockOne.Header.Timestamp
->>>>>>> d406d9e5
 
 	transHeader := NewMsgHeaders()
 	transHeader.AddBlockHeader(bhTrans)
