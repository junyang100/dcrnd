// Copyright (c) 2013-2014 The btcsuite developers
// Copyright (c) 2015 The Decred developers
// Use of this source code is governed by an ISC
// license that can be found in the LICENSE file.

package main

import (
	"bytes"
	"container/list"
	"errors"
	"fmt"
	"io"
	prand "math/rand"
	"net"
	"strconv"
	"sync"
	"sync/atomic"
	"time"

	"github.com/btcsuite/go-socks/socks"
	"github.com/davecgh/go-spew/spew"

	"github.com/decred/dcrd/addrmgr"
	"github.com/decred/dcrd/blockchain"
	"github.com/decred/dcrd/chaincfg/chainhash"
	"github.com/decred/dcrd/database"
	"github.com/decred/dcrd/wire"
	"github.com/decred/dcrutil"
	"github.com/decred/dcrutil/bloom"
)

const (
	// maxProtocolVersion is the max protocol version the peer supports.
<<<<<<< HEAD
	maxProtocolVersion = 1
=======
	maxProtocolVersion = 70011
>>>>>>> c9ee3d9c

	// outputBufferSize is the number of elements the output channels use.
	outputBufferSize = 5000

	// invTrickleSize is the maximum amount of inventory to send in a single
	// message when trickling inventory to remote peers.
	maxInvTrickleSize = 1000

	// maxKnownInventory is the maximum number of items to keep in the known
	// inventory cache.
	maxKnownInventory = 1000

	// negotiateTimeoutSeconds is the number of seconds of inactivity before
	// we timeout a peer that hasn't completed the initial version
	// negotiation.
	negotiateTimeoutSeconds = 30

	// idleTimeoutMinutes is the number of minutes of inactivity before
	// we time out a peer.
	idleTimeoutMinutes = 5

	// pingTimeoutMinutes is the number of minutes since we last sent a
	// message requiring a reply before we will ping a host.
	pingTimeoutMinutes = 2

	// queueEmptyFrequency is the frequency for the emptying of the queue.
	queueEmptyFrequency = 500 * time.Millisecond

	// connectionRetryInterval is the base amount of time to wait in between
	// retries when connecting to persistent peers.  It is adjusted by the
	// number of retries such that there is a retry backoff.
	connectionRetryInterval = time.Second * 10

	// maxConnectionRetryInterval is the max amount of time retrying of a
	// persistent peer is allowed to grow to.  This is necessary since the
	// retry logic uses a backoff mechanism which increases the interval
	// base done the number of retries that have been done.
	maxConnectionRetryInterval = time.Minute * 5
)

var (
	// nodeCount is the total number of peer connections made since startup
	// and is used to assign an id to a peer.
	nodeCount int32

	// userAgentName is the user agent name and is used to help identify
	// ourselves to other decred peers.
	userAgentName = "dcrd"

	// userAgentVersion is the user agent version and is used to help
	// identify ourselves to other decred peers.
	userAgentVersion = fmt.Sprintf("%d.%d.%d", appMajor, appMinor, appPatch)

	// allowSelfConns is only used to allow the tests to bypass the self
	// connection detecting and disconnect logic since they intentionally
	// do so for testing purposes.
	allowSelfConns bool
)

// zeroHash is the zero value hash (all zeros).  It is defined as a convenience.
var zeroHash chainhash.Hash

// minUint32 is a helper function to return the minimum of two uint32s.
// This avoids a math import and the need to cast to floats.
func minUint32(a, b uint32) uint32 {
	if a < b {
		return a
	}
	return b
}

// newNetAddress attempts to extract the IP address and port from the passed
// net.Addr interface and create a decred NetAddress structure using that
// information.
func newNetAddress(addr net.Addr, services wire.ServiceFlag) (*wire.NetAddress, error) {
	// addr will be a net.TCPAddr when not using a proxy.
	if tcpAddr, ok := addr.(*net.TCPAddr); ok {
		ip := tcpAddr.IP
		port := uint16(tcpAddr.Port)
		na := wire.NewNetAddressIPPort(ip, port, services)
		return na, nil
	}

	// addr will be a socks.ProxiedAddr when using a proxy.
	if proxiedAddr, ok := addr.(*socks.ProxiedAddr); ok {
		ip := net.ParseIP(proxiedAddr.Host)
		if ip == nil {
			ip = net.ParseIP("0.0.0.0")
		}
		port := uint16(proxiedAddr.Port)
		na := wire.NewNetAddressIPPort(ip, port, services)
		return na, nil
	}

	// For the most part, addr should be one of the two above cases, but
	// to be safe, fall back to trying to parse the information from the
	// address string as a last resort.
	host, portStr, err := net.SplitHostPort(addr.String())
	if err != nil {
		return nil, err
	}
	ip := net.ParseIP(host)
	port, err := strconv.ParseUint(portStr, 10, 16)
	if err != nil {
		return nil, err
	}
	na := wire.NewNetAddressIPPort(ip, uint16(port), services)
	return na, nil
}

// outMsg is used to house a message to be sent along with a channel to signal
// when the message has been sent (or won't be sent due to things such as
// shutdown)
type outMsg struct {
	msg      wire.Message
	doneChan chan struct{}
}

// peer provides a decred peer for handling decred communications.  The
// overall data flow is split into 3 goroutines and a separate block manager.
// Inbound messages are read via the inHandler goroutine and generally
// dispatched to their own handler.  For inbound data-related messages such as
// blocks, transactions, and inventory, the data is passed on to the block
// manager to handle it.  Outbound messages are queued via QueueMessage or
// QueueInventory.  QueueMessage is intended for all messages, including
// responses to data such as blocks and transactions.  QueueInventory, on the
// other hand, is only intended for relaying inventory as it employs a trickling
// mechanism to batch the inventory together.  The data flow for outbound
// messages uses two goroutines, queueHandler and outHandler.  The first,
// queueHandler, is used as a way for external entities (mainly block manager)
// to queue messages quickly regardless of whether the peer is currently
// sending or not.  It acts as the traffic cop between the external world and
// the actual goroutine which writes to the network socket.  In addition, the
// peer contains several functions which are of the form pushX, that are used
// to push messages to the peer.  Internally they use QueueMessage.
type peer struct {
	server             *server
	dcrnet             wire.CurrencyNet
	started            int32
	connected          int32
	disconnect         int32 // only to be used atomically
	conn               net.Conn
	addr               string
	na                 *wire.NetAddress
	id                 int32
	inbound            bool
	persistent         bool
	knownAddresses     map[string]struct{}
	knownInventory     *MruInventoryMap
	knownInvMutex      sync.Mutex
	requestedTxns      map[chainhash.Hash]struct{} // owned by blockmanager
	requestedBlocks    map[chainhash.Hash]struct{} // owned by blockmanager
	retryCount         int64
	prevGetBlocksBegin *chainhash.Hash // owned by blockmanager
	prevGetBlocksStop  *chainhash.Hash // owned by blockmanager
	prevGetHdrsBegin   *chainhash.Hash // owned by blockmanager
	prevGetHdrsStop    *chainhash.Hash // owned by blockmanager
	requestQueue       []*wire.InvVect
	filter             *bloom.Filter
	relayMtx           sync.Mutex
	disableRelayTx     bool
	continueHash       *chainhash.Hash
	outputQueue        chan outMsg
	sendQueue          chan outMsg
	sendDoneQueue      chan struct{}
	queueWg            sync.WaitGroup // TODO(oga) wg -> single use channel?
	outputInvChan      chan *wire.InvVect
	txProcessed        chan struct{}
	blockProcessed     chan struct{}
	quit               chan struct{}
	StatsMtx           sync.Mutex // protects all statistics below here.
	versionKnown       bool
	protocolVersion    uint32
	versionSent        bool
	verAckReceived     bool
	services           wire.ServiceFlag
	timeOffset         int64
	timeConnected      time.Time
	lastSend           time.Time
	lastRecv           time.Time
	bytesReceived      uint64
	bytesSent          uint64
	userAgent          string
	startingHeight     int32
	lastBlock          int32
	lastAnnouncedBlock *chainhash.Hash
	lastPingNonce      uint64    // Set to nonce if we have a pending ping.
	lastPingTime       time.Time // Time we sent last ping.
	lastPingMicros     int64     // Time for last ping to return.
}

// String returns the peer's address and directionality as a human-readable
// string.
func (p *peer) String() string {
	return fmt.Sprintf("%s (%s)", p.addr, directionString(p.inbound))
}

// isKnownInventory returns whether or not the peer is known to have the passed
// inventory.  It is safe for concurrent access.
func (p *peer) isKnownInventory(invVect *wire.InvVect) bool {
	p.knownInvMutex.Lock()
	defer p.knownInvMutex.Unlock()

	if p.knownInventory.Exists(invVect) {
		return true
	}
	return false
}

// UpdateLastBlockHeight updates the last known block for the peer. It is safe
// for concurrent access.
func (p *peer) UpdateLastBlockHeight(newHeight int32) {
	p.StatsMtx.Lock()
	defer p.StatsMtx.Unlock()

	peerLog.Tracef("Updating last block height of peer %v from %v to %v",
		p.addr, p.lastBlock, newHeight)
	p.lastBlock = int32(newHeight)
}

// UpdateLastAnnouncedBlock updates meta-data about the last block sha this
// peer is known to have announced. It is safe for concurrent access.
func (p *peer) UpdateLastAnnouncedBlock(blkSha *chainhash.Hash) {
	p.StatsMtx.Lock()
	defer p.StatsMtx.Unlock()

	peerLog.Tracef("Updating last blk for peer %v, %v", p.addr, blkSha)
	p.lastAnnouncedBlock = blkSha
}

// AddKnownInventory adds the passed inventory to the cache of known inventory
// for the peer.  It is safe for concurrent access.
func (p *peer) AddKnownInventory(invVect *wire.InvVect) {
	p.knownInvMutex.Lock()
	defer p.knownInvMutex.Unlock()

	p.knownInventory.Add(invVect)
}

// VersionKnown returns the whether or not the version of a peer is known locally.
// It is safe for concurrent access.
func (p *peer) VersionKnown() bool {
	p.StatsMtx.Lock()
	defer p.StatsMtx.Unlock()

	return p.versionKnown
}

// ProtocolVersion returns the peer protocol version in a manner that is safe
// for concurrent access.
func (p *peer) ProtocolVersion() uint32 {
	p.StatsMtx.Lock()
	defer p.StatsMtx.Unlock()

	return p.protocolVersion
}

// RelayTxDisabled returns whether or not relaying of transactions is disabled.
// It is safe for concurrent access.
func (p *peer) RelayTxDisabled() bool {
	p.relayMtx.Lock()
	defer p.relayMtx.Unlock()

	return p.disableRelayTx
}

// pushVersionMsg sends a version message to the connected peer using the
// current state.
func (p *peer) pushVersionMsg() error {
	_, blockNum, err := p.server.db.NewestSha()
	if err != nil {
		return err
	}

	theirNa := p.na

	// If we are behind a proxy and the connection comes from the proxy then
	// we return an unroutable address as their address. This is to prevent
	// leaking the tor proxy address.
	if cfg.Proxy != "" {
		proxyaddress, _, err := net.SplitHostPort(cfg.Proxy)
		// invalid proxy means poorly configured, be on the safe side.
		if err != nil || p.na.IP.String() == proxyaddress {
			theirNa = &wire.NetAddress{
				Timestamp: time.Now(),
				IP:        net.IP([]byte{0, 0, 0, 0}),
			}
		}
	}

	// Version message.
	msg := wire.NewMsgVersion(
		p.server.addrManager.GetBestLocalAddress(p.na), theirNa,
		p.server.nonce, int32(blockNum))
	msg.AddUserAgent(userAgentName, userAgentVersion)

	// XXX: bitcoind appears to always enable the full node services flag
	// of the remote peer netaddress field in the version message regardless
	// of whether it knows it supports it or not.  Also, bitcoind sets
	// the services field of the local peer to 0 regardless of support.
	//
	// Realistically, this should be set as follows:
	// - For outgoing connections:
	//    - Set the local netaddress services to what the local peer
	//      actually supports
	//    - Set the remote netaddress services to 0 to indicate no services
	//      as they are still unknown
	// - For incoming connections:
	//    - Set the local netaddress services to what the local peer
	//      actually supports
	//    - Set the remote netaddress services to the what was advertised by
	//      by the remote peer in its version message
	msg.AddrYou.Services = wire.SFNodeNetwork

	// Advertise our supported services.
	msg.Services = p.server.services

	// Advertise our max supported protocol version.
	msg.ProtocolVersion = maxProtocolVersion

	p.QueueMessage(msg, nil)
	return nil
}

// updateAddresses potentially adds addresses to the address manager and
// requests known addresses from the remote peer depending on whether the peer
// is an inbound or outbound peer and other factors such as address routability
// and the negotiated protocol version.
func (p *peer) updateAddresses(msg *wire.MsgVersion) {
	// Outbound connections.
	if !p.inbound {
		// TODO(davec): Only do this if not doing the initial block
		// download and the local address is routable.
		if !cfg.DisableListen /* && isCurrent? */ {
			// Get address that best matches.
			lna := p.server.addrManager.GetBestLocalAddress(p.na)
			if addrmgr.IsRoutable(lna) {
				addresses := []*wire.NetAddress{lna}
				p.pushAddrMsg(addresses)
			}
		}

		// Request known addresses if the server address manager needs
		// more.
		if p.server.addrManager.NeedMoreAddresses() {
			p.QueueMessage(wire.NewMsgGetAddr(), nil)
		}

		// Mark the address as a known good address.
		p.server.addrManager.Good(p.na)
	} else {
		// A peer might not be advertising the same address that it
		// actually connected from.  One example of why this can happen
		// is with NAT.  Only add the address to the address manager if
		// the addresses agree.
		if addrmgr.NetAddressKey(&msg.AddrMe) == addrmgr.NetAddressKey(p.na) {
			p.server.addrManager.AddAddress(p.na, p.na)
			p.server.addrManager.Good(p.na)
		}
	}
}

// handleVersionMsg is invoked when a peer receives a version decred message
// and is used to negotiate the protocol version details as well as kick start
// the communications.
func (p *peer) handleVersionMsg(msg *wire.MsgVersion) error {
	// Detect self connections.
	if !allowSelfConns && msg.Nonce == p.server.nonce {
		return errors.New("disconnecting peer connected to self")
	}

	// Notify and disconnect clients that have a protocol version that is
	// too old.
	if msg.ProtocolVersion < 1 { // TODO fix magic number cj
		// Send a reject message indicating the protocol version is
		// obsolete and wait for the message to be sent before
		// disconnecting.
		reason := fmt.Sprintf("protocol version must be %d or greater",
			1)
		p.PushRejectMsg(msg.Command(), wire.RejectObsolete, reason,
			nil, true)
		return errors.New(reason)
	}

	// Updating a bunch of stats.
	p.StatsMtx.Lock()

	// Limit to one version message per peer.
	if p.versionKnown {
		p.StatsMtx.Unlock()

		// Send an reject message indicating the version message was
		// incorrectly sent twice and wait for the message to be sent
		// before disconnecting.
		p.PushRejectMsg(msg.Command(), wire.RejectDuplicate,
			"duplicate version message", nil, true)

		return errors.New("only one version message per peer is allowed")
	}

	// Negotiate the protocol version.
	p.protocolVersion = minUint32(p.protocolVersion, uint32(msg.ProtocolVersion))
	p.versionKnown = true
	peerLog.Debugf("Negotiated protocol version %d for peer %s",
		p.protocolVersion, p)
	p.lastBlock = msg.LastBlock
	p.startingHeight = msg.LastBlock

	// Set the supported services for the peer to what the remote peer
	// advertised.
	p.services = msg.Services

	// Set the remote peer's user agent.
	p.userAgent = msg.UserAgent

	// Set the peer's time offset.
	p.timeOffset = msg.Timestamp.Unix() - time.Now().Unix()

	// Set the peer's ID.
	p.id = atomic.AddInt32(&nodeCount, 1)

	p.StatsMtx.Unlock()

	// Choose whether or not to relay transactions before a filter command
	// is received.
	p.relayMtx.Lock()
	p.disableRelayTx = msg.DisableRelayTx
	p.relayMtx.Unlock()

	// Inbound connections.
	if p.inbound {
		// Set up a NetAddress for the peer to be used with AddrManager.
		// We only do this inbound because outbound set this up
		// at connection time and no point recomputing.
		na, err := newNetAddress(p.conn.RemoteAddr(), p.services)
		if err != nil {
			return err
		}
		p.na = na

		// Send version.
		err = p.pushVersionMsg()
		if err != nil {
			return err
		}
	}

	// Send verack.
	p.QueueMessage(wire.NewMsgVerAck(), nil)

	// Update the address manager and request known addresses from the
	// remote peer for outbound connections.  This is skipped when running
	// on the simulation test network since it is only intended to connect
	// to specified peers and actively avoids advertising and connecting to
	// discovered peers.
	if !cfg.SimNet {
		p.updateAddresses(msg)
	}

	// Add the remote peer time as a sample for creating an offset against
	// the local clock to keep the network time in sync.
	p.server.timeSource.AddTimeSample(p.addr, msg.Timestamp)

	// Signal the block manager this peer is a new sync candidate.
	p.server.blockManager.NewPeer(p)

	// TODO: Relay alerts.

	return nil
}

// pushTxMsg sends a tx message for the provided transaction hash to the
// connected peer.  An error is returned if the transaction hash is not known.
func (p *peer) pushTxMsg(sha *chainhash.Hash, doneChan, waitChan chan struct{}) error {
	// Attempt to fetch the requested transaction from the pool.  A
	// call could be made to check for existence first, but simply trying
	// to fetch a missing transaction results in the same behavior.
	tx, err := p.server.txMemPool.FetchTransaction(sha)
	if err != nil {
		peerLog.Tracef("Unable to fetch tx %v from transaction "+
			"pool: %v", sha, err)

		if doneChan != nil {
			doneChan <- struct{}{}
		}
		return err
	}

	// Once we have fetched data wait for any previous operation to finish.
	if waitChan != nil {
		<-waitChan
	}

	p.QueueMessage(tx.MsgTx(), doneChan)

	return nil
}

// pushBlockMsg sends a block message for the provided block hash to the
// connected peer.  An error is returned if the block hash is not known.
func (p *peer) pushBlockMsg(sha *chainhash.Hash, doneChan, waitChan chan struct{}) error {
	blk, err := p.server.blockManager.GetBlockFromHash(*sha)
	if err != nil {
		peerLog.Tracef("Unable to fetch requested block sha %v: %v",
			sha, err)

		if doneChan != nil {
			doneChan <- struct{}{}
		}
		return err
	}

	// Once we have fetched data wait for any previous operation to finish.
	if waitChan != nil {
		<-waitChan
	}

	// We only send the channel for this message if we aren't sending
	// an inv straight after.
	var dc chan struct{}
	sendInv := p.continueHash != nil && p.continueHash.IsEqual(sha)
	if !sendInv {
		dc = doneChan
	}
	p.QueueMessage(blk.MsgBlock(), dc)

	// When the peer requests the final block that was advertised in
	// response to a getblocks message which requested more blocks than
	// would fit into a single message, send it a new inventory message
	// to trigger it to issue another getblocks message for the next
	// batch of inventory.
	if p.continueHash != nil && p.continueHash.IsEqual(sha) {
		hash, _, err := p.server.db.NewestSha()
		if err == nil {
			invMsg := wire.NewMsgInvSizeHint(1)
			iv := wire.NewInvVect(wire.InvTypeBlock, hash)
			invMsg.AddInvVect(iv)
			p.QueueMessage(invMsg, doneChan)
			p.continueHash = nil
		} else if doneChan != nil {
			doneChan <- struct{}{}
		}
	}
	return nil
}

// pushMerkleBlockMsg sends a merkleblock message for the provided block hash to
// the connected peer.  Since a merkle block requires the peer to have a filter
// loaded, this call will simply be ignored if there is no filter loaded.  An
// error is returned if the block hash is not known.
func (p *peer) pushMerkleBlockMsg(sha *chainhash.Hash, doneChan, waitChan chan struct{}) error {
	// Do not send a response if the peer doesn't have a filter loaded.
	if !p.filter.IsLoaded() {
		if doneChan != nil {
			doneChan <- struct{}{}
		}
		return nil
	}

	blk, err := p.server.db.FetchBlockBySha(sha)
	if err != nil {
		peerLog.Tracef("Unable to fetch requested block sha %v: %v",
			sha, err)

		if doneChan != nil {
			doneChan <- struct{}{}
		}
		return err
	}

	// Generate a merkle block by filtering the requested block according
	// to the filter for the peer.
	merkle, matchedTxIndices := bloom.NewMerkleBlock(blk, p.filter)

	// Once we have fetched data wait for any previous operation to finish.
	if waitChan != nil {
		<-waitChan
	}

	// Send the merkleblock.  Only send the done channel with this message
	// if no transactions will be sent afterwards.
	var dc chan struct{}
	if len(matchedTxIndices) == 0 {
		dc = doneChan
	}
	p.QueueMessage(merkle, dc)

	// Finally, send any matched transactions.
	blkTransactions := blk.MsgBlock().Transactions
	for i, txIndex := range matchedTxIndices {
		// Only send the done channel on the final transaction.
		var dc chan struct{}
		if i == len(matchedTxIndices)-1 {
			dc = doneChan
		}
		if txIndex < uint32(len(blkTransactions)) {
			p.QueueMessage(blkTransactions[txIndex], dc)
		}
	}

	return nil
}

// PushGetBlocksMsg sends a getblocks message for the provided block locator
// and stop hash.  It will ignore back-to-back duplicate requests.
func (p *peer) PushGetBlocksMsg(locator blockchain.BlockLocator, stopHash *chainhash.Hash) error {
	// Extract the begin hash from the block locator, if one was specified,
	// to use for filtering duplicate getblocks requests.
	// request.
	var beginHash *chainhash.Hash
	if len(locator) > 0 {
		beginHash = locator[0]
	}

	// Filter duplicate getblocks requests.
	if p.prevGetBlocksStop != nil && p.prevGetBlocksBegin != nil &&
		beginHash != nil && stopHash.IsEqual(p.prevGetBlocksStop) &&
		beginHash.IsEqual(p.prevGetBlocksBegin) {

		peerLog.Tracef("Filtering duplicate [getblocks] with begin "+
			"hash %v, stop hash %v", beginHash, stopHash)
		return nil
	}

	// Construct the getblocks request and queue it to be sent.
	msg := wire.NewMsgGetBlocks(stopHash)
	for _, hash := range locator {
		err := msg.AddBlockLocatorHash(hash)
		if err != nil {
			return err
		}
	}
	p.QueueMessage(msg, nil)

	// Update the previous getblocks request information for filtering
	// duplicates.
	p.prevGetBlocksBegin = beginHash
	p.prevGetBlocksStop = stopHash
	return nil
}

// PushGetHeadersMsg sends a getblocks message for the provided block locator
// and stop hash.  It will ignore back-to-back duplicate requests.
func (p *peer) PushGetHeadersMsg(locator blockchain.BlockLocator, stopHash *chainhash.Hash) error {
	// Extract the begin hash from the block locator, if one was specified,
	// to use for filtering duplicate getheaders requests.
	var beginHash *chainhash.Hash
	if len(locator) > 0 {
		beginHash = locator[0]
	}

	// Filter duplicate getheaders requests.
	if p.prevGetHdrsStop != nil && p.prevGetHdrsBegin != nil &&
		beginHash != nil && stopHash.IsEqual(p.prevGetHdrsStop) &&
		beginHash.IsEqual(p.prevGetHdrsBegin) {

		peerLog.Tracef("Filtering duplicate [getheaders] with begin "+
			"hash %v", beginHash)
		return nil
	}

	// Construct the getheaders request and queue it to be sent.
	msg := wire.NewMsgGetHeaders()
	msg.HashStop = *stopHash
	for _, hash := range locator {
		err := msg.AddBlockLocatorHash(hash)
		if err != nil {
			return err
		}
	}
	p.QueueMessage(msg, nil)

	// Update the previous getheaders request information for filtering
	// duplicates.
	p.prevGetHdrsBegin = beginHash
	p.prevGetHdrsStop = stopHash
	return nil
}

// PushGetMiningStateMsg sends a request to a peer for mining state information.
func (p *peer) PushGetMiningStateMsg() error {
	msg := wire.NewMsgGetMiningState()

	p.QueueMessage(msg, nil)
	return nil
}

// PushMiningStateMsg pushes a mining state message to the queue for a requesting
// peer.
func (p *peer) PushMiningStateMsg(height uint32, blockHashes []*chainhash.Hash, voteHashes []*chainhash.Hash) error {
	// Nothing to send, abort.
	if len(blockHashes) == 0 {
		return nil
	}

	// Construct the mining state request and queue it to be sent.
	msg := wire.NewMsgMiningState()
	msg.Height = height
	for _, hash := range blockHashes {
		err := msg.AddBlockHash(hash)
		if err != nil {
			return err
		}
	}
	for _, hash := range voteHashes {
		err := msg.AddVoteHash(hash)
		if err != nil {
			return err
		}
	}

	p.QueueMessage(msg, nil)

	return nil
}

// PushRejectMsg sends a reject message for the provided command, reject code,
// and reject reason, and hash.  The hash will only be used when the command
// is a tx or block and should be nil in other cases.  The wait parameter will
// cause the function to block until the reject message has actually been sent.
func (p *peer) PushRejectMsg(command string, code wire.RejectCode, reason string, hash *chainhash.Hash, wait bool) {
	// Don't bother sending the reject message if the protocol version
	// is too low.
	if p.VersionKnown() && p.ProtocolVersion() < 1 { // TODO fix magic number cj
		return
	}

	msg := wire.NewMsgReject(command, code, reason)
	if command == wire.CmdTx || command == wire.CmdBlock {
		if hash == nil {
			peerLog.Warnf("Sending a reject message for command "+
				"type %v which should have specified a hash "+
				"but does not", command)
			hash = &zeroHash
		}
		msg.Hash = *hash
	}

	// Send the message without waiting if the caller has not requested it.
	if !wait {
		p.QueueMessage(msg, nil)
		return
	}

	// Send the message and block until it has been sent before returning.
	doneChan := make(chan struct{}, 1)
	p.QueueMessage(msg, doneChan)
	<-doneChan
}

// handleMemPoolMsg is invoked when a peer receives a mempool decred message.
// It creates and sends an inventory message with the contents of the memory
// pool up to the maximum inventory allowed per message.  When the peer has a
// bloom filter loaded, the contents are filtered accordingly.
func (p *peer) handleMemPoolMsg(msg *wire.MsgMemPool) {
	// Generate inventory message with the available transactions in the
	// transaction memory pool.  Limit it to the max allowed inventory
	// per message.  The the NewMsgInvSizeHint function automatically limits
	// the passed hint to the maximum allowed, so it's safe to pass it
	// without double checking it here.
	txDescs := p.server.txMemPool.TxDescs()
	invMsg := wire.NewMsgInvSizeHint(uint(len(txDescs)))

	for i, txDesc := range txDescs {
		// Another thread might have removed the transaction from the
		// pool since the initial query.
		hash := txDesc.Tx.Sha()
		if !p.server.txMemPool.IsTransactionInPool(hash) {
			continue
		}

		// Either add all transactions when there is no bloom filter,
		// or only the transactions that match the filter when there is
		// one.
		if !p.filter.IsLoaded() || p.filter.MatchTxAndUpdate(txDesc.Tx) {
			iv := wire.NewInvVect(wire.InvTypeTx, hash)
			invMsg.AddInvVect(iv)
			if i+1 >= wire.MaxInvPerMsg {
				break
			}
		}
	}

	// Send the inventory message if there is anything to send.
	if len(invMsg.InvList) > 0 {
		p.QueueMessage(invMsg, nil)
	}
}

// handleGetMiningStateMsg handles a request from a peer to get the current
// mining state.
func (p *peer) handleGetMiningStateMsg(msg *wire.MsgGetMiningState) {
	// Access the block manager and get the list of best blocks to
	// mine on.
	bm := p.server.blockManager
	mp := p.server.txMemPool
	newest, height := bm.chainState.Best()

	// Send out blank mining states if it's early in the blockchain.
	if height < activeNetParams.StakeValidationHeight-1 {
		err := p.PushMiningStateMsg(0, nil, nil)
		if err != nil {
			peerLog.Warnf("unexpected error while pushing data for "+
				"mining state request: %v", err.Error())
		}

		return
	}

	children, err := bm.GetGeneration(*newest)
	if err != nil {
		peerLog.Warnf("failed to access block manager to get the generation "+
			"for a mining state request (block: %v)", newest)
		return
	}

	// Get the list of blocks that we can actually build on top of.
	eligibleParents, err := mp.SortParentsByVotes(*newest, children)
	if err != nil {
		// We couldn't find enough voters for any block, so just return now.
		if err.(MiningRuleError).GetCode() == ErrNotEnoughVoters {
			return
		}
		peerLog.Warnf("unexpected mempool error while sorting eligible "+
			"parents for mining state request: %v", err.Error())
		return
	}

	// Nothing to send, abort.
	if len(eligibleParents) == 0 {
		return
	}

	// Construct the set of block hashes to send.
	numBlocks := len(eligibleParents)
	if numBlocks > wire.MaxMSBlocksAtHeadPerMsg {
		numBlocks = wire.MaxMSBlocksAtHeadPerMsg
	}
	blockHashes := make([]*chainhash.Hash, numBlocks, numBlocks)
	for i, h := range eligibleParents {
		if i >= wire.MaxMSBlocksAtHeadPerMsg {
			break
		}
		hP := new(chainhash.Hash)
		hP.SetBytes(h.Bytes())
		blockHashes[i] = hP
	}

	// Construct the set of votes to send.
	voteHashes := make([]*chainhash.Hash, 0, wire.MaxMSVotesAtHeadPerMsg)
	for _, bh := range blockHashes {
		// Fetch the vote hashes themselves and append them.
		vhsForBlock, err := mp.GetVoteHashesForBlock(*bh)
		if err != nil {
			peerLog.Warnf("unexpected error while fetching vote hashes "+
				"for block %v for a mining state request: %v",
				bh, err.Error())
			return
		}
		for _, vh := range vhsForBlock {
			vhP := new(chainhash.Hash)
			vhP.SetBytes(vh.Bytes())
			voteHashes = append(voteHashes, vhP)
		}
	}

	err = p.PushMiningStateMsg(uint32(height), blockHashes, voteHashes)
	if err != nil {
		peerLog.Warnf("unexpected error while pushing data for "+
			"mining state request: %v", err.Error())
	}

	return
}

// handleMiningStateMsg handles incoming mining state information from a mining
// state message. The response is to request these blocks and vote transactions
// from the peer that sent them.
func (p *peer) handleMiningStateMsg(msg *wire.MsgMiningState) {
	err := p.server.blockManager.RequestFromPeer(p, msg.BlockHashes,
		msg.VoteHashes)
	if err != nil {
		peerLog.Warnf("couldn't handle mining state message: %v", err.Error())
	}

	return
}

// handleTxMsg is invoked when a peer receives a tx decred message.  It blocks
// until the decred transaction has been fully processed.  Unlock the block
// handler this does not serialize all transactions through a single thread
// transactions don't rely on the previous one in a linear fashion like blocks.
func (p *peer) handleTxMsg(msg *wire.MsgTx) {
	// Add the transaction to the known inventory for the peer.
	// Convert the raw MsgTx to a dcrutil.Tx which provides some convenience
	// methods and things such as hash caching.
	tx := dcrutil.NewTx(msg)
	iv := wire.NewInvVect(wire.InvTypeTx, tx.Sha())
	p.AddKnownInventory(iv)

	// Queue the transaction up to be handled by the block manager and
	// intentionally block further receives until the transaction is fully
	// processed and known good or bad.  This helps prevent a malicious peer
	// from queueing up a bunch of bad transactions before disconnecting (or
	// being disconnected) and wasting memory.
	p.server.blockManager.QueueTx(tx, p)
	<-p.txProcessed
}

// handleBlockMsg is invoked when a peer receives a block decred message.  It
// blocks until the decred block has been fully processed.
func (p *peer) handleBlockMsg(msg *wire.MsgBlock, buf []byte) {
	// Convert the raw MsgBlock to a dcrutil.Block which provides some
	// convenience methods and things such as hash caching.
	block := dcrutil.NewBlockFromBlockAndBytes(msg, buf)

	// Add the block to the known inventory for the peer.
	iv := wire.NewInvVect(wire.InvTypeBlock, block.Sha())
	p.AddKnownInventory(iv)

	// Queue the block up to be handled by the block
	// manager and intentionally block further receives
	// until the decred block is fully processed and known
	// good or bad.  This helps prevent a malicious peer
	// from queueing up a bunch of bad blocks before
	// disconnecting (or being disconnected) and wasting
	// memory.  Additionally, this behavior is depended on
	// by at least the block acceptance test tool as the
	// reference implementation processes blocks in the same
	// thread and therefore blocks further messages until
	// the decred block has been fully processed.
	p.server.blockManager.QueueBlock(block, p)
	<-p.blockProcessed
}

// handleInvMsg is invoked when a peer receives an inv decred message and is
// used to examine the inventory being advertised by the remote peer and react
// accordingly.  We pass the message down to blockmanager which will call
// QueueMessage with any appropriate responses.
func (p *peer) handleInvMsg(msg *wire.MsgInv) {
	p.server.blockManager.QueueInv(msg, p)
}

// handleHeadersMsg is invoked when a peer receives a headers decred message.
// The message is passed down to the block manager.
func (p *peer) handleHeadersMsg(msg *wire.MsgHeaders) {
	p.server.blockManager.QueueHeaders(msg, p)
}

// handleGetData is invoked when a peer receives a getdata decred message and
// is used to deliver block and transaction information.
func (p *peer) handleGetDataMsg(msg *wire.MsgGetData) {
	numAdded := 0
	notFound := wire.NewMsgNotFound()

	// We wait on the this wait channel periodically to prevent queueing
	// far more data than we can send in a reasonable time, wasting memory.
	// The waiting occurs after the database fetch for the next one to
	// provide a little pipelining.
	var waitChan chan struct{}
	doneChan := make(chan struct{}, 1)

	for i, iv := range msg.InvList {
		var c chan struct{}
		// If this will be the last message we send.
		if i == len(msg.InvList)-1 && len(notFound.InvList) == 0 {
			c = doneChan
		} else if (i+1)%3 == 0 {
			// Buffered so as to not make the send goroutine block.
			c = make(chan struct{}, 10000)
		}
		var err error
		switch iv.Type {
		case wire.InvTypeTx:
			err = p.pushTxMsg(&iv.Hash, c, waitChan)
		case wire.InvTypeBlock:
			err = p.pushBlockMsg(&iv.Hash, c, waitChan)
		case wire.InvTypeFilteredBlock:
			err = p.pushMerkleBlockMsg(&iv.Hash, c, waitChan)
		default:
			peerLog.Warnf("Unknown type in inventory request %d",
				iv.Type)
			continue
		}
		if err != nil {
			notFound.AddInvVect(iv)

			// When there is a failure fetching the final entry
			// and the done channel was sent in due to there
			// being no outstanding not found inventory, consume
			// it here because there is now not found inventory
			// that will use the channel momentarily.
			if i == len(msg.InvList)-1 && c != nil {
				<-c
			}
		}
		numAdded++
		waitChan = c
	}
	if len(notFound.InvList) != 0 {
		p.QueueMessage(notFound, doneChan)
	}

	// Wait for messages to be sent. We can send quite a lot of data at this
	// point and this will keep the peer busy for a decent amount of time.
	// We don't process anything else by them in this time so that we
	// have an idea of when we should hear back from them - else the idle
	// timeout could fire when we were only half done sending the blocks.
	if numAdded > 0 {
		<-doneChan
	}
}

// handleGetBlocksMsg is invoked when a peer receives a getblocks decred message.
func (p *peer) handleGetBlocksMsg(msg *wire.MsgGetBlocks) {
	// Return all block hashes to the latest one (up to max per message) if
	// no stop hash was specified.
	// Attempt to find the ending index of the stop hash if specified.
	endIdx := database.AllShas
	if !msg.HashStop.IsEqual(&zeroHash) {
		height, err := p.server.db.FetchBlockHeightBySha(&msg.HashStop)
		if err == nil {
			endIdx = height + 1
		}
	}

	// Find the most recent known block based on the block locator.
	// Use the block after the genesis block if no other blocks in the
	// provided locator are known.  This does mean the client will start
	// over with the genesis block if unknown block locators are provided.
	// This mirrors the behavior in the reference implementation.
	startIdx := int64(1)
	for _, hash := range msg.BlockLocatorHashes {
		height, err := p.server.db.FetchBlockHeightBySha(hash)
		if err == nil {
			// Start with the next hash since we know this one.
			startIdx = height + 1
			break
		}
	}

	// Don't attempt to fetch more than we can put into a single message.
	autoContinue := false
	if endIdx-startIdx > wire.MaxBlocksPerMsg {
		endIdx = startIdx + wire.MaxBlocksPerMsg
		autoContinue = true
	}

	// Generate inventory message.
	//
	// The FetchBlockBySha call is limited to a maximum number of hashes
	// per invocation.  Since the maximum number of inventory per message
	// might be larger, call it multiple times with the appropriate indices
	// as needed.
	invMsg := wire.NewMsgInv()
	for start := startIdx; start < endIdx; {
		// Fetch the inventory from the block database.
		hashList, err := p.server.db.FetchHeightRange(start, endIdx)
		if err != nil {
			peerLog.Warnf("Block lookup failed: %v", err)
			return
		}

		// The database did not return any further hashes.  Break out of
		// the loop now.
		if len(hashList) == 0 {
			break
		}

		// Add block inventory to the message.
		for _, hash := range hashList {
			hashCopy := hash
			iv := wire.NewInvVect(wire.InvTypeBlock, &hashCopy)
			invMsg.AddInvVect(iv)
		}
		start += int64(len(hashList))
	}

	// Send the inventory message if there is anything to send.
	if len(invMsg.InvList) > 0 {
		invListLen := len(invMsg.InvList)
		if autoContinue && invListLen == wire.MaxBlocksPerMsg {
			// Intentionally use a copy of the final hash so there
			// is not a reference into the inventory slice which
			// would prevent the entire slice from being eligible
			// for GC as soon as it's sent.
			continueHash := invMsg.InvList[invListLen-1].Hash
			p.continueHash = &continueHash
		}
		p.QueueMessage(invMsg, nil)
	}
}

// handleGetHeadersMsg is invoked when a peer receives a getheaders decred
// message.
func (p *peer) handleGetHeadersMsg(msg *wire.MsgGetHeaders) {
	// Ignore getheaders requests if not in sync.
	if !p.server.blockManager.IsCurrent() {
		return
	}

	// Attempt to look up the height of the provided stop hash.
	endIdx := database.AllShas
	height, err := p.server.db.FetchBlockHeightBySha(&msg.HashStop)
	if err == nil {
		endIdx = height + 1
	}

	// There are no block locators so a specific header is being requested
	// as identified by the stop hash.
	if len(msg.BlockLocatorHashes) == 0 {
		// No blocks with the stop hash were found so there is nothing
		// to do.  Just return.  This behavior mirrors the reference
		// implementation.
		if endIdx == database.AllShas {
			return
		}

		// Fetch and send the requested block header.
		header, err := p.server.db.FetchBlockHeaderBySha(&msg.HashStop)
		if err != nil {
			peerLog.Warnf("Lookup of known block hash failed: %v",
				err)
			return
		}

		headersMsg := wire.NewMsgHeaders()
		headersMsg.AddBlockHeader(header)
		p.QueueMessage(headersMsg, nil)
		return
	}

	// Find the most recent known block based on the block locator.
	// Use the block after the genesis block if no other blocks in the
	// provided locator are known.  This does mean the client will start
	// over with the genesis block if unknown block locators are provided.
	// This mirrors the behavior in the reference implementation.
	startIdx := int64(1)
	for _, hash := range msg.BlockLocatorHashes {
		height, err := p.server.db.FetchBlockHeightBySha(hash)
		if err == nil {
			// Start with the next hash since we know this one.
			startIdx = height + 1
			break
		}
	}

	// Don't attempt to fetch more than we can put into a single message.
	if endIdx-startIdx > wire.MaxBlockHeadersPerMsg {
		endIdx = startIdx + wire.MaxBlockHeadersPerMsg
	}

	// Generate headers message and send it.
	//
	// The FetchHeightRange call is limited to a maximum number of hashes
	// per invocation.  Since the maximum number of headers per message
	// might be larger, call it multiple times with the appropriate indices
	// as needed.
	headersMsg := wire.NewMsgHeaders()
	for start := startIdx; start < endIdx; {
		// Fetch the inventory from the block database.
		hashList, err := p.server.db.FetchHeightRange(start, endIdx)
		if err != nil {
			peerLog.Warnf("Header lookup failed: %v", err)
			return
		}

		// The database did not return any further hashes.  Break out of
		// the loop now.
		if len(hashList) == 0 {
			break
		}

		// Add headers to the message.
		for _, hash := range hashList {
			header, err := p.server.db.FetchBlockHeaderBySha(&hash)
			if err != nil {
				peerLog.Warnf("Lookup of known block hash "+
					"failed: %v", err)
				continue
			}
			headersMsg.AddBlockHeader(header)
		}

		// Start at the next block header after the latest one on the
		// next loop iteration.
		start += int64(len(hashList))
	}
	p.QueueMessage(headersMsg, nil)
}

<<<<<<< HEAD
// handleFilterAddMsg is invoked when a peer receives a filteradd decred
=======
// isValidBIP0111 is a helper function for the bloom filter commands to check
// BIP0111 compliance.
func (p *peer) isValidBIP0111(cmd string) bool {
	if p.server.services&wire.SFNodeBloom != wire.SFNodeBloom {
		if p.ProtocolVersion() >= wire.BIP0111Version {
			peerLog.Debugf("%s sent an unsupported %s "+
				"request -- disconnecting", p, cmd)
			p.Disconnect()
		} else {
			peerLog.Debugf("Ignoring %s request from %s -- bloom "+
				"support is disabled", cmd, p)
		}
		return false
	}

	return true
}

// handleFilterAddMsg is invoked when a peer receives a filteradd bitcoin
>>>>>>> c9ee3d9c
// message and is used by remote peers to add data to an already loaded bloom
// filter.  The peer will be disconnected if a filter is not loaded when this
// message is received.
func (p *peer) handleFilterAddMsg(msg *wire.MsgFilterAdd) {
	if !p.isValidBIP0111(msg.Command()) {
		return
	}

	if !p.filter.IsLoaded() {
		peerLog.Debugf("%s sent a filteradd request with no filter "+
			"loaded -- disconnecting", p)
		p.Disconnect()
		return
	}

	p.filter.Add(msg.Data)
}

// handleFilterClearMsg is invoked when a peer receives a filterclear decred
// message and is used by remote peers to clear an already loaded bloom filter.
// The peer will be disconnected if a filter is not loaded when this message is
// received.
func (p *peer) handleFilterClearMsg(msg *wire.MsgFilterClear) {
	if !p.isValidBIP0111(msg.Command()) {
		return
	}

	if !p.filter.IsLoaded() {
		peerLog.Debugf("%s sent a filterclear request with no "+
			"filter loaded -- disconnecting", p)
		p.Disconnect()
		return
	}

	p.filter.Unload()
}

// handleFilterLoadMsg is invoked when a peer receives a filterload decred
// message and it used to load a bloom filter that should be used for delivering
// merkle blocks and associated transactions that match the filter.
func (p *peer) handleFilterLoadMsg(msg *wire.MsgFilterLoad) {
	if !p.isValidBIP0111(msg.Command()) {
		return
	}

	// Transaction relay is no longer disabled once a filterload message is
	// received regardless of its original state.
	p.relayMtx.Lock()
	p.disableRelayTx = false
	p.relayMtx.Unlock()

	p.filter.Reload(msg)
}

// handleGetAddrMsg is invoked when a peer receives a getaddr decred message
// and is used to provide the peer with known addresses from the address
// manager.
func (p *peer) handleGetAddrMsg(msg *wire.MsgGetAddr) {
	// Don't return any addresses when running on the simulation test
	// network.  This helps prevent the network from becoming another
	// public test network since it will not be able to learn about other
	// peers that have not specifically been provided.
	if cfg.SimNet {
		return
	}

	// Do not accept getaddr requests from outbound peers.  This reduces
	// fingerprinting attacks.
	if !p.inbound {
		return
	}

	// Get the current known addresses from the address manager.
	addrCache := p.server.addrManager.AddressCache()

	// Push the addresses.
	err := p.pushAddrMsg(addrCache)
	if err != nil {
		p.logError("Can't push address message to %s: %v", p, err)
		p.Disconnect()
		return
	}
}

// pushAddrMsg sends one, or more, addr message(s) to the connected peer using
// the provided addresses.
func (p *peer) pushAddrMsg(addresses []*wire.NetAddress) error {
	// Nothing to send.
	if len(addresses) == 0 {
		return nil
	}

	r := prand.New(prand.NewSource(time.Now().UnixNano()))
	numAdded := 0
	msg := wire.NewMsgAddr()
	for _, na := range addresses {
		// Filter addresses the peer already knows about.
		if _, exists := p.knownAddresses[addrmgr.NetAddressKey(na)]; exists {
			continue
		}

		// If the maxAddrs limit has been reached, randomize the list
		// with the remaining addresses.
		if numAdded == wire.MaxAddrPerMsg {
			msg.AddrList[r.Intn(wire.MaxAddrPerMsg)] = na
			continue
		}

		// Add the address to the message.
		err := msg.AddAddress(na)
		if err != nil {
			return err
		}
		numAdded++
	}
	if numAdded > 0 {
		for _, na := range msg.AddrList {
			// Add address to known addresses for this peer.
			p.knownAddresses[addrmgr.NetAddressKey(na)] = struct{}{}
		}

		p.QueueMessage(msg, nil)
	}
	return nil
}

// handleAddrMsg is invoked when a peer receives an addr decred message and
// is used to notify the server about advertised addresses.
func (p *peer) handleAddrMsg(msg *wire.MsgAddr) {
	// Ignore addresses when running on the simulation test network.  This
	// helps prevent the network from becoming another public test network
	// since it will not be able to learn about other peers that have not
	// specifically been provided.
	if cfg.SimNet {
		return
	}

	// A message that has no addresses is invalid.
	if len(msg.AddrList) == 0 {
		p.logError("Command [%s] from %s does not contain any addresses",
			msg.Command(), p)
		p.Disconnect()
		return
	}

	for _, na := range msg.AddrList {
		// Don't add more address if we're disconnecting.
		if atomic.LoadInt32(&p.disconnect) != 0 {
			return
		}

		// Set the timestamp to 5 days ago if it's more than 24 hours
		// in the future so this address is one of the first to be
		// removed when space is needed.
		now := time.Now()
		if na.Timestamp.After(now.Add(time.Minute * 10)) {
			na.Timestamp = now.Add(-1 * time.Hour * 24 * 5)
		}

		// Add address to known addresses for this peer.
		p.knownAddresses[addrmgr.NetAddressKey(na)] = struct{}{}
	}

	// Add addresses to server address manager.  The address manager handles
	// the details of things such as preventing duplicate addresses, max
	// addresses, and last seen updates.
	// XXX bitcoind gives a 2 hour time penalty here, do we want to do the
	// same?
	p.server.addrManager.AddAddresses(msg.AddrList, p.na)
}

// handlePingMsg is invoked when a peer receives a ping decred message.  For
// recent clients (protocol version > BIP0031Version), it replies with a pong
// message.  For older clients, it does nothing and anything other than failure
// is considered a successful ping.
func (p *peer) handlePingMsg(msg *wire.MsgPing) {
	// Include nonce from ping so pong can be identified.
	p.QueueMessage(wire.NewMsgPong(msg.Nonce), nil)
}

// handlePongMsg is invoked when a peer received a pong decred message.
// recent clients (protocol version > BIP0031Version), and if we had send a ping
// previosuly we update our ping time statistics. If the client is too old or
// we had not send a ping we ignore it.
func (p *peer) handlePongMsg(msg *wire.MsgPong) {
	p.StatsMtx.Lock()
	defer p.StatsMtx.Unlock()

	// Arguably we could use a buffered channel here sending data
	// in a fifo manner whenever we send a ping, or a list keeping track of
	// the times of each ping. For now we just make a best effort and
	// only record stats if it was for the last ping sent. Any preceding
	// and overlapping pings will be ignored. It is unlikely to occur
	// without large usage of the ping rpc call since we ping
	// infrequently enough that if they overlap we would have timed out
	// the peer.
	if p.lastPingNonce != 0 && msg.Nonce == p.lastPingNonce {
		p.lastPingMicros = time.Now().Sub(p.lastPingTime).Nanoseconds()
		p.lastPingMicros /= 1000 // convert to usec.
		p.lastPingNonce = 0
	}
}

// readMessage reads the next decred message from the peer with logging.
func (p *peer) readMessage() (wire.Message, []byte, error) {
	n, msg, buf, err := wire.ReadMessageN(p.conn, p.ProtocolVersion(),
		p.dcrnet)
	p.StatsMtx.Lock()
	p.bytesReceived += uint64(n)
	p.StatsMtx.Unlock()
	p.server.AddBytesReceived(uint64(n))
	if err != nil {
		return nil, nil, err
	}

	// Use closures to log expensive operations so they are only run when
	// the logging level requires it.
	peerLog.Debugf("%v", newLogClosure(func() string {
		// Debug summary of message.
		summary := messageSummary(msg)
		if len(summary) > 0 {
			summary = " (" + summary + ")"
		}
		return fmt.Sprintf("Received %v%s from %s",
			msg.Command(), summary, p)
	}))
	peerLog.Tracef("%v", newLogClosure(func() string {
		return spew.Sdump(msg)
	}))
	peerLog.Tracef("%v", newLogClosure(func() string {
		return spew.Sdump(buf)
	}))

	return msg, buf, nil
}

// writeMessage sends a decred Message to the peer with logging.
func (p *peer) writeMessage(msg wire.Message) {
	// Don't do anything if we're disconnecting.
	if atomic.LoadInt32(&p.disconnect) != 0 {
		return
	}
	if !p.VersionKnown() {
		switch msg.(type) {
		case *wire.MsgVersion:
			// This is OK.
		case *wire.MsgReject:
			// This is OK.
		default:
			// Drop all messages other than version and reject if
			// the handshake has not already been done.
			return
		}
	}

	// Use closures to log expensive operations so they are only run when
	// the logging level requires it.
	peerLog.Debugf("%v", newLogClosure(func() string {
		// Debug summary of message.
		summary := messageSummary(msg)
		if len(summary) > 0 {
			summary = " (" + summary + ")"
		}
		return fmt.Sprintf("Sending %v%s to %s", msg.Command(),
			summary, p)
	}))
	peerLog.Tracef("%v", newLogClosure(func() string {
		return spew.Sdump(msg)
	}))
	peerLog.Tracef("%v", newLogClosure(func() string {
		var buf bytes.Buffer
		err := wire.WriteMessage(&buf, msg, p.ProtocolVersion(),
			p.dcrnet)
		if err != nil {
			return err.Error()
		}
		return spew.Sdump(buf.Bytes())
	}))

	// Write the message to the peer.
	n, err := wire.WriteMessageN(p.conn, msg, p.ProtocolVersion(),
		p.dcrnet)
	p.StatsMtx.Lock()
	p.bytesSent += uint64(n)
	p.StatsMtx.Unlock()
	p.server.AddBytesSent(uint64(n))
	if err != nil {
		p.Disconnect()
		p.logError("Can't send message to %s: %v", p, err)
		return
	}
}

// inHandler handles all incoming messages for the peer.  It must be run as a
// goroutine.
func (p *peer) inHandler() {
	// Peers must complete the initial version negotiation within a shorter
	// timeframe than a general idle timeout.  The timer is then reset below
	// to idleTimeoutMinutes for all future messages.
	idleTimer := time.AfterFunc(negotiateTimeoutSeconds*time.Second, func() {
		if p.VersionKnown() {
			peerLog.Warnf("Peer %s no answer for %d minutes, "+
				"disconnecting", p, idleTimeoutMinutes)
		}
		p.Disconnect()
	})
out:
	for atomic.LoadInt32(&p.disconnect) == 0 {
		rmsg, buf, err := p.readMessage()
		// Stop the timer now, if we go around again we will reset it.
		idleTimer.Stop()
		if err != nil {
			// Only log the error and possibly send reject message
			// if we're not forcibly disconnecting.
			if atomic.LoadInt32(&p.disconnect) == 0 {
				errMsg := fmt.Sprintf("Can't read message "+
					"from %s: %v", p, err)
				p.logError(errMsg)

				// Only send the reject message if it's not
				// because the remote client disconnected.
				if err != io.EOF {
					// Push a reject message for the
					// malformed message and wait for the
					// message to be sent before
					// disconnecting.
					//
					// NOTE: Ideally this would include the
					// command in the header if at least
					// that much of the message was valid,
					// but that is not currently exposed by
					// wire, so just used malformed for the
					// command.
					p.PushRejectMsg("malformed",
						wire.RejectMalformed, errMsg,
						nil, true)
				}

			}
			break out
		}
		p.StatsMtx.Lock()
		p.lastRecv = time.Now()
		p.StatsMtx.Unlock()

		// Ensure version message comes first.
		if vmsg, ok := rmsg.(*wire.MsgVersion); !ok && !p.VersionKnown() {
			errStr := "A version message must precede all others"
			p.logError(errStr)

			// Push a reject message and wait for the message to be
			// sent before disconnecting.
			p.PushRejectMsg(vmsg.Command(), wire.RejectMalformed,
				errStr, nil, true)
			break out
		}

		// Handle each supported message type.
		switch msg := rmsg.(type) {
		case *wire.MsgVersion:
			err := p.handleVersionMsg(msg)
			if err != nil {
				peerLog.Debugf("New peer %v - error negotiating protocol: %v",
					p, err)
				p.Disconnect()
				break out
			}

		case *wire.MsgVerAck:
			p.StatsMtx.Lock()
			versionSent := p.versionSent
			verAckReceived := p.verAckReceived
			p.StatsMtx.Unlock()

			if !versionSent {
				peerLog.Infof("Received 'verack' from peer %v "+
					"before version was sent -- disconnecting", p)
				break out
			}
			if verAckReceived {
				peerLog.Infof("Already received 'verack' from "+
					"peer %v -- disconnecting", p)
				break out
			}
			p.verAckReceived = true

		case *wire.MsgGetAddr:
			p.handleGetAddrMsg(msg)

		case *wire.MsgAddr:
			p.handleAddrMsg(msg)

		case *wire.MsgPing:
			p.handlePingMsg(msg)

		case *wire.MsgPong:
			p.handlePongMsg(msg)

		case *wire.MsgAlert:
			// Intentionally ignore alert messages.
			//
			// The reference client currently bans peers that send
			// alerts not signed with its key.  We could verify
			// against their key, but since the reference client
			// is currently unwilling to support other
			// implementions' alert messages, we will not relay
			// theirs.

		case *wire.MsgMemPool:
			p.handleMemPoolMsg(msg)

		case *wire.MsgMiningState:
			p.handleMiningStateMsg(msg)

		case *wire.MsgGetMiningState:
			p.handleGetMiningStateMsg(msg)

		case *wire.MsgTx:
			p.handleTxMsg(msg)

		case *wire.MsgBlock:
			p.handleBlockMsg(msg, buf)

		case *wire.MsgInv:
			p.handleInvMsg(msg)

		case *wire.MsgHeaders:
			p.handleHeadersMsg(msg)

		case *wire.MsgNotFound:
			// TODO(davec): Ignore this for now, but ultimately
			// it should probably be used to detect when something
			// we requested needs to be re-requested from another
			// peer.

		case *wire.MsgGetData:
			p.handleGetDataMsg(msg)

		case *wire.MsgGetBlocks:
			p.handleGetBlocksMsg(msg)

		case *wire.MsgGetHeaders:
			p.handleGetHeadersMsg(msg)

		case *wire.MsgFilterAdd:
			p.handleFilterAddMsg(msg)

		case *wire.MsgFilterClear:
			p.handleFilterClearMsg(msg)

		case *wire.MsgFilterLoad:
			p.handleFilterLoadMsg(msg)

		case *wire.MsgReject:
			// Nothing to do currently.  Logging of the rejected
			// message is handled already in readMessage.

		default:
			peerLog.Debugf("Received unhandled message of type %v: Fix Me",
				rmsg.Command())
		}

		// ok we got a message, reset the timer.
		// timer just calls p.Disconnect() after logging.
		idleTimer.Reset(idleTimeoutMinutes * time.Minute)
		p.retryCount = 0
	}

	idleTimer.Stop()

	// Ensure connection is closed and notify the server that the peer is
	// done.
	p.Disconnect()
	p.server.donePeers <- p

	// Only tell block manager we are gone if we ever told it we existed.
	if p.VersionKnown() {
		p.server.blockManager.DonePeer(p)
	}

	peerLog.Tracef("Peer input handler done for %s", p)
}

// queueHandler handles the queueing of outgoing data for the peer. This runs
// as a muxer for various sources of input so we can ensure that blockmanager
// and the server goroutine both will not block on us sending a message.
// We then pass the data on to outHandler to be actually written.
func (p *peer) queueHandler() {
	pendingMsgs := list.New()
	invSendQueue := list.New()
	trickleTicker := time.NewTicker(queueEmptyFrequency)
	defer trickleTicker.Stop()

	// We keep the waiting flag so that we know if we have a message queued
	// to the outHandler or not.  We could use the presence of a head of
	// the list for this but then we have rather racy concerns about whether
	// it has gotten it at cleanup time - and thus who sends on the
	// message's done channel.  To avoid such confusion we keep a different
	// flag and pendingMsgs only contains messages that we have not yet
	// passed to outHandler.
	waiting := false

	// To avoid duplication below.
	queuePacket := func(msg outMsg, list *list.List, waiting bool) bool {
		if !waiting {
			peerLog.Tracef("%s: sending to outHandler", p)
			p.sendQueue <- msg
			peerLog.Tracef("%s: sent to outHandler", p)
		} else {
			list.PushBack(msg)
		}
		// we are always waiting now.
		return true
	}
out:
	for {
		select {
		case msg := <-p.outputQueue:
			waiting = queuePacket(msg, pendingMsgs, waiting)

		// This channel is notified when a message has been sent across
		// the network socket.
		case <-p.sendDoneQueue:
			peerLog.Tracef("%s: acked by outhandler", p)

			// No longer waiting if there are no more messages
			// in the pending messages queue.
			next := pendingMsgs.Front()
			if next == nil {
				waiting = false
				continue
			}

			// Notify the outHandler about the next item to
			// asynchronously send.
			val := pendingMsgs.Remove(next)
			peerLog.Tracef("%s: sending to outHandler", p)
			p.sendQueue <- val.(outMsg)
			peerLog.Tracef("%s: sent to outHandler", p)

		case iv := <-p.outputInvChan:
			// No handshake?  They'll find out soon enough.
			if p.VersionKnown() {
				invSendQueue.PushBack(iv)
			}

		case <-trickleTicker.C:
			// Don't send anything if we're disconnecting or there
			// is no queued inventory.
			// version is known if send queue has any entries.
			if atomic.LoadInt32(&p.disconnect) != 0 ||
				invSendQueue.Len() == 0 {
				continue
			}

			// Create and send as many inv messages as needed to
			// drain the inventory send queue.
			invMsg := wire.NewMsgInvSizeHint(uint(invSendQueue.Len()))
			for e := invSendQueue.Front(); e != nil; e = invSendQueue.Front() {
				iv := invSendQueue.Remove(e).(*wire.InvVect)

				// Don't send inventory that became known after
				// the initial check.
				if p.isKnownInventory(iv) {
					continue
				}

				invMsg.AddInvVect(iv)
				if len(invMsg.InvList) >= maxInvTrickleSize {
					waiting = queuePacket(
						outMsg{msg: invMsg},
						pendingMsgs, waiting)
					invMsg = wire.NewMsgInvSizeHint(uint(invSendQueue.Len()))
				}

				// Add the inventory that is being relayed to
				// the known inventory for the peer.
				p.AddKnownInventory(iv)
			}
			if len(invMsg.InvList) > 0 {
				waiting = queuePacket(outMsg{msg: invMsg},
					pendingMsgs, waiting)
			}

		case <-p.quit:
			break out
		}
	}

	// Drain any wait channels before we go away so we don't leave something
	// waiting for us.
	for e := pendingMsgs.Front(); e != nil; e = pendingMsgs.Front() {
		val := pendingMsgs.Remove(e)
		msg := val.(outMsg)
		if msg.doneChan != nil {
			msg.doneChan <- struct{}{}
		}
	}
cleanup:
	for {
		select {
		case msg := <-p.outputQueue:
			if msg.doneChan != nil {
				msg.doneChan <- struct{}{}
			}
		case <-p.outputInvChan:
			// Just drain channel
		// sendDoneQueue is buffered so doesn't need draining.
		default:
			break cleanup
		}
	}
	p.queueWg.Done()
	peerLog.Tracef("Peer queue handler done for %s", p)
}

// outHandler handles all outgoing messages for the peer.  It must be run as a
// goroutine.  It uses a buffered channel to serialize output messages while
// allowing the sender to continue running asynchronously.
func (p *peer) outHandler() {
	pingTimer := time.AfterFunc(pingTimeoutMinutes*time.Minute, func() {
		nonce, err := wire.RandomUint64()
		if err != nil {
			peerLog.Errorf("Not sending ping on timeout to %s: %v",
				p, err)
			return
		}
		p.QueueMessage(wire.NewMsgPing(nonce), nil)
	})
out:
	for {
		select {
		case msg := <-p.sendQueue:
			// If the message is one we should get a reply for
			// then reset the timer, we only want to send pings
			// when otherwise we would not receive a reply from
			// the peer. We specifically do not count block or inv
			// messages here since they are not sure of a reply if
			// the inv is of no interest explicitly solicited invs
			// should elicit a reply but we don't track them
			// specially.
			peerLog.Tracef("%s: received from queuehandler", p)
			reset := true
			switch m := msg.msg.(type) {
			case *wire.MsgVersion:
				// should get a verack
				p.StatsMtx.Lock()
				p.versionSent = true
				p.StatsMtx.Unlock()
			case *wire.MsgGetAddr:
				// should get addresses
			case *wire.MsgPing:
				// expects pong
				// Also set up statistics.
				p.StatsMtx.Lock()
				p.lastPingNonce = m.Nonce
				p.lastPingTime = time.Now()
				p.StatsMtx.Unlock()
			case *wire.MsgMemPool:
				// Should return an inv.
			case *wire.MsgGetData:
				// Should get us block, tx, or not found.
			case *wire.MsgGetHeaders:
				// Should get us headers back.
			default:
				// Not one of the above, no sure reply.
				// We want to ping if nothing else
				// interesting happens.
				reset = false
			}
			if reset {
				pingTimer.Reset(pingTimeoutMinutes * time.Minute)
			}
			p.writeMessage(msg.msg)
			p.StatsMtx.Lock()
			p.lastSend = time.Now()
			p.StatsMtx.Unlock()
			if msg.doneChan != nil {
				msg.doneChan <- struct{}{}
			}
			peerLog.Tracef("%s: acking queuehandler", p)
			p.sendDoneQueue <- struct{}{}
			peerLog.Tracef("%s: acked queuehandler", p)

		case <-p.quit:
			break out
		}
	}

	pingTimer.Stop()

	p.queueWg.Wait()

	// Drain any wait channels before we go away so we don't leave something
	// waiting for us. We have waited on queueWg and thus we can be sure
	// that we will not miss anything sent on sendQueue.
cleanup:
	for {
		select {
		case msg := <-p.sendQueue:
			if msg.doneChan != nil {
				msg.doneChan <- struct{}{}
			}
			// no need to send on sendDoneQueue since queueHandler
			// has been waited on and already exited.
		default:
			break cleanup
		}
	}
	peerLog.Tracef("Peer output handler done for %s", p)
}

// QueueMessage adds the passed decred message to the peer send queue.  It
// uses a buffered channel to communicate with the output handler goroutine so
// it is automatically rate limited and safe for concurrent access.
func (p *peer) QueueMessage(msg wire.Message, doneChan chan struct{}) {
	// Avoid risk of deadlock if goroutine already exited. The goroutine
	// we will be sending to hangs around until it knows for a fact that
	// it is marked as disconnected. *then* it drains the channels.
	if !p.Connected() {
		// avoid deadlock...
		if doneChan != nil {
			go func() {
				doneChan <- struct{}{}
			}()
		}
		return
	}
	p.outputQueue <- outMsg{msg: msg, doneChan: doneChan}
}

// QueueInventory adds the passed inventory to the inventory send queue which
// might not be sent right away, rather it is trickled to the peer in batches.
// Inventory that the peer is already known to have is ignored.  It is safe for
// concurrent access.
func (p *peer) QueueInventory(invVect *wire.InvVect) {
	// Don't add the inventory to the send queue if the peer is
	// already known to have it.
	if p.isKnownInventory(invVect) {
		return
	}

	// Avoid risk of deadlock if goroutine already exited. The goroutine
	// we will be sending to hangs around until it knows for a fact that
	// it is marked as disconnected. *then* it drains the channels.
	if !p.Connected() {
		return
	}

	p.outputInvChan <- invVect
}

// Connected returns whether or not the peer is currently connected.
func (p *peer) Connected() bool {
	return atomic.LoadInt32(&p.connected) != 0 &&
		atomic.LoadInt32(&p.disconnect) == 0
}

// Disconnect disconnects the peer by closing the connection.  It also sets
// a flag so the impending shutdown can be detected.
func (p *peer) Disconnect() {
	// did we win the race?
	if atomic.AddInt32(&p.disconnect, 1) != 1 {
		return
	}

	// Update the address' last seen time if the peer has acknowledged
	// our version and has sent us its version as well.
	p.StatsMtx.Lock()
	if p.verAckReceived && p.versionKnown && p.na != nil {
		p.server.addrManager.Connected(p.na)
	}
	p.StatsMtx.Unlock()

	peerLog.Tracef("disconnecting %s", p)
	close(p.quit)
	if atomic.LoadInt32(&p.connected) != 0 {
		p.conn.Close()
	}
}

// Start begins processing input and output messages.  It also sends the initial
// version message for outbound connections to start the negotiation process.
func (p *peer) Start() error {
	// Already started?
	if atomic.AddInt32(&p.started, 1) != 1 {
		return nil
	}

	peerLog.Tracef("Starting peer %s", p)

	// Send an initial version message if this is an outbound connection.
	if !p.inbound {
		err := p.pushVersionMsg()
		if err != nil {
			p.logError("Can't send outbound version message %v", err)
			p.Disconnect()
			return err
		}
	}

	// Start processing input and output.
	go p.inHandler()
	// queueWg is kept so that outHandler knows when the queue has exited so
	// it can drain correctly.
	p.queueWg.Add(1)
	go p.queueHandler()
	go p.outHandler()

	return nil
}

// Shutdown gracefully shuts down the peer by disconnecting it.
func (p *peer) Shutdown() {
	peerLog.Tracef("Shutdown peer %s", p)
	p.Disconnect()
}

// newPeerBase returns a new base decred peer for the provided server and
// inbound flag.  This is used by the newInboundPeer and newOutboundPeer
// functions to perform base setup needed by both types of peers.
func newPeerBase(s *server, inbound bool) *peer {
	p := peer{
		server:          s,
		protocolVersion: maxProtocolVersion,
		dcrnet:          s.chainParams.Net,
		services:        wire.SFNodeNetwork,
		inbound:         inbound,
		knownAddresses:  make(map[string]struct{}),
		knownInventory:  NewMruInventoryMap(maxKnownInventory),
		requestedTxns:   make(map[chainhash.Hash]struct{}),
		requestedBlocks: make(map[chainhash.Hash]struct{}),
		filter:          bloom.LoadFilter(nil),
		outputQueue:     make(chan outMsg, outputBufferSize),
		sendQueue:       make(chan outMsg, 1),   // nonblocking sync
		sendDoneQueue:   make(chan struct{}, 1), // nonblocking sync
		outputInvChan:   make(chan *wire.InvVect, outputBufferSize),
		txProcessed:     make(chan struct{}, 1),
		blockProcessed:  make(chan struct{}, 1),
		quit:            make(chan struct{}),
	}
	return &p
}

// newInboundPeer returns a new inbound decred peer for the provided server and
// connection.  Use Start to begin processing incoming and outgoing messages.
func newInboundPeer(s *server, conn net.Conn) *peer {
	p := newPeerBase(s, true)
	p.conn = conn
	p.addr = conn.RemoteAddr().String()
	p.timeConnected = time.Now()
	atomic.AddInt32(&p.connected, 1)
	return p
}

// newOutbountPeer returns a new outbound decred peer for the provided server and
// address and connects to it asynchronously. If the connection is successful
// then the peer will also be started.
func newOutboundPeer(s *server, addr string, persistent bool, retryCount int64) *peer {
	p := newPeerBase(s, false)
	p.addr = addr
	p.persistent = persistent
	p.retryCount = retryCount

	// Setup p.na with a temporary address that we are connecting to with
	// faked up service flags.  We will replace this with the real one after
	// version negotiation is successful.  The only failure case here would
	// be if the string was incomplete for connection so can't be split
	// into address and port, and thus this would be invalid anyway.  In
	// which case we return nil to be handled by the caller.  This must be
	// done before we fork off the goroutine because as soon as this
	// function returns the peer must have a valid netaddress.
	host, portStr, err := net.SplitHostPort(addr)
	if err != nil {
		p.logError("Tried to create a new outbound peer with invalid "+
			"address %s: %v", addr, err)
		return nil
	}

	port, err := strconv.ParseUint(portStr, 10, 16)
	if err != nil {
		p.logError("Tried to create a new outbound peer with invalid "+
			"port %s: %v", portStr, err)
		return nil
	}

	p.na, err = s.addrManager.HostToNetAddress(host, uint16(port), 0)
	if err != nil {
		p.logError("Can not turn host %s into netaddress: %v",
			host, err)
		return nil
	}

	go func() {
		if atomic.LoadInt32(&p.disconnect) != 0 {
			return
		}
		if p.retryCount > 0 {
			scaledInterval := connectionRetryInterval.Nanoseconds() * p.retryCount / 2
			scaledDuration := time.Duration(scaledInterval)
			if scaledDuration > maxConnectionRetryInterval {
				scaledDuration = maxConnectionRetryInterval
			}
			srvrLog.Debugf("Retrying connection to %s in %s", addr, scaledDuration)
			time.Sleep(scaledDuration)
		}
		srvrLog.Debugf("Attempting to connect to %s", addr)
		conn, err := dcrdDial("tcp", addr)
		if err != nil {
			srvrLog.Debugf("Failed to connect to %s: %v", addr, err)
			p.server.donePeers <- p
			return
		}

		// We may have slept and the server may have scheduled a shutdown.  In that
		// case ditch the peer immediately.
		if atomic.LoadInt32(&p.disconnect) == 0 {
			p.timeConnected = time.Now()
			p.server.addrManager.Attempt(p.na)

			// Connection was successful so log it and start peer.
			srvrLog.Debugf("Connected to %s", conn.RemoteAddr())
			p.conn = conn
			atomic.AddInt32(&p.connected, 1)
			p.Start()
		}
	}()
	return p
}

// logError makes sure that we only log errors loudly on user peers.
func (p *peer) logError(fmt string, args ...interface{}) {
	if p.persistent {
		peerLog.Errorf(fmt, args...)
	} else {
		peerLog.Debugf(fmt, args...)
	}
}<|MERGE_RESOLUTION|>--- conflicted
+++ resolved
@@ -32,11 +32,7 @@
 
 const (
 	// maxProtocolVersion is the max protocol version the peer supports.
-<<<<<<< HEAD
-	maxProtocolVersion = 1
-=======
-	maxProtocolVersion = 70011
->>>>>>> c9ee3d9c
+	maxProtocolVersion = 2
 
 	// outputBufferSize is the number of elements the output channels use.
 	outputBufferSize = 5000
@@ -1228,9 +1224,6 @@
 	p.QueueMessage(headersMsg, nil)
 }
 
-<<<<<<< HEAD
-// handleFilterAddMsg is invoked when a peer receives a filteradd decred
-=======
 // isValidBIP0111 is a helper function for the bloom filter commands to check
 // BIP0111 compliance.
 func (p *peer) isValidBIP0111(cmd string) bool {
@@ -1249,8 +1242,7 @@
 	return true
 }
 
-// handleFilterAddMsg is invoked when a peer receives a filteradd bitcoin
->>>>>>> c9ee3d9c
+// handleFilterAddMsg is invoked when a peer receives a filteradd decred
 // message and is used by remote peers to add data to an already loaded bloom
 // filter.  The peer will be disconnected if a filter is not loaded when this
 // message is received.
