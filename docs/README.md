--- conflicted
+++ resolved
@@ -180,36 +180,23 @@
 * [JSON-RPC Reference](https://github.com/decred/dcrd/tree/master/docs/json_rpc_api.md)
     * [RPC Examples](https://github.com/decred/dcrd/tree/master/docs/json_rpc_api.md#ExampleCode)
 <a name="GoPackages" />
-<<<<<<< HEAD
 * The Decred-related Go Packages:
     * [dcrrpcclient](https://github.com/decred/dcrrpcclient) - Implements a
 	  robust and easy to use Websocket-enabled Decred JSON-RPC client
+    * [dcrjson](https://github.com/decred/dcrjson) - Provides an extensive API
+	  for the underlying JSON-RPC command and return values
     * [wire](https://github.com/decred/dcrd/tree/master/wire) - Implements the
 	  Decred wire protocol
+    * [peer](https://github.com/decred/dcrd/tree/master/peer) -
+	  Provides a common base for creating and managing Decred network peers.
     * [blockchain](https://github.com/decred/dcrd/tree/master/blockchain) -
 	  Implements Decred block handling and chain selection rules
     * [txscript](https://github.com/decred/dcrd/tree/master/txscript) -
 	  Implements the Decred transaction scripting language
     * [dcrec](https://github.com/decred/dcrd/tree/master/dcrec) - Implements
-=======
-* The btcsuite Bitcoin-related Go Packages:
-    * [btcrpcclient](https://github.com/btcsuite/btcrpcclient) - Implements a
-	  robust and easy to use Websocket-enabled Bitcoin JSON-RPC client
-    * [btcjson](https://github.com/btcsuite/btcjson) - Provides an extensive API
-	  for the underlying JSON-RPC command and return values
-    * [wire](https://github.com/btcsuite/btcd/tree/master/wire) - Implements the
-	  Bitcoin wire protocol
-    * [peer](https://github.com/btcsuite/btcd/tree/master/peer) -
-	  Provides a common base for creating and managing Bitcoin network peers.
-    * [blockchain](https://github.com/btcsuite/btcd/tree/master/blockchain) -
-	  Implements Bitcoin block handling and chain selection rules
-    * [txscript](https://github.com/btcsuite/btcd/tree/master/txscript) -
-	  Implements the Bitcoin transaction scripting language
-    * [btcec](https://github.com/btcsuite/btcd/tree/master/btcec) - Implements
->>>>>>> aa03d68e
 	  support for the elliptic curve cryptographic functions needed for the
 	  Decred scripts
     * [database](https://github.com/decred/dcrd/tree/master/database) -
 	  Provides a database interface for the Decred block chain
     * [dcrutil](https://github.com/decred/dcrutil) - Provides Decred-specific
-	  convenience functions and types
+	  convenience functions and types